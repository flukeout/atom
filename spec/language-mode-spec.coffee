describe "LanguageMode", ->
  [editor, buffer, languageMode] = []

  afterEach ->
    editor.destroy()

  describe "javascript", ->
    beforeEach ->
      waitsForPromise ->
        atom.workspace.open('sample.js', autoIndent: false).then (o) ->
          editor = o
          {buffer, languageMode} = editor

      waitsForPromise ->
        atom.packages.activatePackage('language-javascript')

    afterEach ->
      atom.packages.deactivatePackages()
      atom.packages.unloadPackages()

    describe ".minIndentLevelForRowRange(startRow, endRow)", ->
      it "returns the minimum indent level for the given row range", ->
        expect(languageMode.minIndentLevelForRowRange(4, 7)).toBe 2
        expect(languageMode.minIndentLevelForRowRange(5, 7)).toBe 2
        expect(languageMode.minIndentLevelForRowRange(5, 6)).toBe 3
        expect(languageMode.minIndentLevelForRowRange(9, 11)).toBe 1
        expect(languageMode.minIndentLevelForRowRange(10, 10)).toBe 0

    describe ".toggleLineCommentsForBufferRows(start, end)", ->
      it "comments/uncomments lines in the given range", ->
        languageMode.toggleLineCommentsForBufferRows(4, 7)
        expect(buffer.lineForRow(4)).toBe "    // while(items.length > 0) {"
        expect(buffer.lineForRow(5)).toBe "    //   current = items.shift();"
        expect(buffer.lineForRow(6)).toBe "    //   current < pivot ? left.push(current) : right.push(current);"
        expect(buffer.lineForRow(7)).toBe "    // }"

        languageMode.toggleLineCommentsForBufferRows(4, 5)
        expect(buffer.lineForRow(4)).toBe "    while(items.length > 0) {"
        expect(buffer.lineForRow(5)).toBe "      current = items.shift();"
        expect(buffer.lineForRow(6)).toBe "    //   current < pivot ? left.push(current) : right.push(current);"
        expect(buffer.lineForRow(7)).toBe "    // }"

        buffer.setText('\tvar i;')
        languageMode.toggleLineCommentsForBufferRows(0, 0)
        expect(buffer.lineForRow(0)).toBe "\t// var i;"

        buffer.setText('var i;')
        languageMode.toggleLineCommentsForBufferRows(0, 0)
        expect(buffer.lineForRow(0)).toBe "// var i;"

        buffer.setText(' var i;')
        languageMode.toggleLineCommentsForBufferRows(0, 0)
        expect(buffer.lineForRow(0)).toBe " // var i;"

        buffer.setText('  ')
        languageMode.toggleLineCommentsForBufferRows(0, 0)
        expect(buffer.lineForRow(0)).toBe "  // "

        buffer.setText('    a\n  \n    b')
        languageMode.toggleLineCommentsForBufferRows(0, 2)
        expect(buffer.lineForRow(0)).toBe "    // a"
        expect(buffer.lineForRow(1)).toBe "    // "
        expect(buffer.lineForRow(2)).toBe "    // b"

        buffer.setText('    \n    // var i;')
        languageMode.toggleLineCommentsForBufferRows(0, 1)
        expect(buffer.lineForRow(0)).toBe '    '
        expect(buffer.lineForRow(1)).toBe '    var i;'

    describe ".rowRangeForCodeFoldAtBufferRow(bufferRow)", ->
      it "returns the start/end rows of the foldable region starting at the given row", ->
        expect(languageMode.rowRangeForCodeFoldAtBufferRow(0)).toEqual [0, 12]
        expect(languageMode.rowRangeForCodeFoldAtBufferRow(1)).toEqual [1, 9]
        expect(languageMode.rowRangeForCodeFoldAtBufferRow(2)).toBeNull()
        expect(languageMode.rowRangeForCodeFoldAtBufferRow(4)).toEqual [4, 7]

    describe ".rowRangeForCommentAtBufferRow(bufferRow)", ->
      it "returns the start/end rows of the foldable comment starting at the given row", ->
        buffer.setText("//this is a multi line comment\n//another line")
        expect(languageMode.rowRangeForCommentAtBufferRow(0)).toEqual [0, 1]
        expect(languageMode.rowRangeForCommentAtBufferRow(1)).toEqual [0, 1]

        buffer.setText("//this is a multi line comment\n//another line\n//and one more")
        expect(languageMode.rowRangeForCommentAtBufferRow(0)).toEqual [0, 2]
        expect(languageMode.rowRangeForCommentAtBufferRow(1)).toEqual [0, 2]

        buffer.setText("//this is a multi line comment\n\n//with an empty line")
        expect(languageMode.rowRangeForCommentAtBufferRow(0)).toBeUndefined()
        expect(languageMode.rowRangeForCommentAtBufferRow(1)).toBeUndefined()
        expect(languageMode.rowRangeForCommentAtBufferRow(2)).toBeUndefined()

        buffer.setText("//this is a single line comment\n")
        expect(languageMode.rowRangeForCommentAtBufferRow(0)).toBeUndefined()
        expect(languageMode.rowRangeForCommentAtBufferRow(1)).toBeUndefined()

        buffer.setText("//this is a single line comment")
        expect(languageMode.rowRangeForCommentAtBufferRow(0)).toBeUndefined()

    describe ".suggestedIndentForBufferRow", ->
      it "bases indentation off of the previous non-blank line", ->
        expect(languageMode.suggestedIndentForBufferRow(0)).toBe 0
        expect(languageMode.suggestedIndentForBufferRow(1)).toBe 1
        expect(languageMode.suggestedIndentForBufferRow(2)).toBe 2
        expect(languageMode.suggestedIndentForBufferRow(5)).toBe 3
        expect(languageMode.suggestedIndentForBufferRow(7)).toBe 2
        expect(languageMode.suggestedIndentForBufferRow(9)).toBe 1
        expect(languageMode.suggestedIndentForBufferRow(11)).toBe 1

      it "does not take invisibles into account", ->
        atom.config.set('editor.showInvisibles', true)
        expect(languageMode.suggestedIndentForBufferRow(0)).toBe 0
        expect(languageMode.suggestedIndentForBufferRow(1)).toBe 1
        expect(languageMode.suggestedIndentForBufferRow(2)).toBe 2
        expect(languageMode.suggestedIndentForBufferRow(5)).toBe 3
        expect(languageMode.suggestedIndentForBufferRow(7)).toBe 2
        expect(languageMode.suggestedIndentForBufferRow(9)).toBe 1
        expect(languageMode.suggestedIndentForBufferRow(11)).toBe 1

    describe "rowRangeForParagraphAtBufferRow", ->
      describe "with code and comments", ->
        beforeEach ->
          buffer.setText '''
            var quicksort = function () {
              /* Single line comment block */
              var sort = function(items) {};

              /*
              A multiline
              comment is here
              */
              var sort = function(items) {};

              // A comment
              //
              // Multiple comment
              // lines
              var sort = function(items) {};
              // comment line after fn

              var nosort = function(items) {
                return item;
              }

            };
          '''

        it "will limit paragraph range to comments", ->
          range = languageMode.rowRangeForParagraphAtBufferRow(0)
          expect(range).toEqual [[0, 0], [0, 29]]

          range = languageMode.rowRangeForParagraphAtBufferRow(10)
          expect(range).toEqual [[10, 0], [10, 14]]
          range = languageMode.rowRangeForParagraphAtBufferRow(11)
          expect(range).toBeFalsy()
          range = languageMode.rowRangeForParagraphAtBufferRow(12)
          expect(range).toEqual [[12, 0], [13, 10]]

          range = languageMode.rowRangeForParagraphAtBufferRow(14)
          expect(range).toEqual [[14, 0], [14, 32]]

          range = languageMode.rowRangeForParagraphAtBufferRow(15)
          expect(range).toEqual [[15, 0], [15, 26]]

          range = languageMode.rowRangeForParagraphAtBufferRow(18)
          expect(range).toEqual [[17, 0], [19, 3]]

  describe "coffeescript", ->
    beforeEach ->
      waitsForPromise ->
        atom.workspace.open('coffee.coffee', autoIndent: false).then (o) ->
          editor = o
          {buffer, languageMode} = editor

      waitsForPromise ->
        atom.packages.activatePackage('language-coffee-script')

    afterEach ->
      atom.packages.deactivatePackages()
      atom.packages.unloadPackages()

    describe ".toggleLineCommentsForBufferRows(start, end)", ->
      it "comments/uncomments lines in the given range", ->
        languageMode.toggleLineCommentsForBufferRows(4, 6)
        expect(buffer.lineForRow(4)).toBe "    # pivot = items.shift()"
        expect(buffer.lineForRow(5)).toBe "    # left = []"
        expect(buffer.lineForRow(6)).toBe "    # right = []"

        languageMode.toggleLineCommentsForBufferRows(4, 5)
        expect(buffer.lineForRow(4)).toBe "    pivot = items.shift()"
        expect(buffer.lineForRow(5)).toBe "    left = []"
        expect(buffer.lineForRow(6)).toBe "    # right = []"

      it "comments/uncomments lines when empty line", ->
        languageMode.toggleLineCommentsForBufferRows(4, 7)
        expect(buffer.lineForRow(4)).toBe "    # pivot = items.shift()"
        expect(buffer.lineForRow(5)).toBe "    # left = []"
        expect(buffer.lineForRow(6)).toBe "    # right = []"
        expect(buffer.lineForRow(7)).toBe "    # "

        languageMode.toggleLineCommentsForBufferRows(4, 5)
        expect(buffer.lineForRow(4)).toBe "    pivot = items.shift()"
        expect(buffer.lineForRow(5)).toBe "    left = []"
        expect(buffer.lineForRow(6)).toBe "    # right = []"
        expect(buffer.lineForRow(7)).toBe "    # "

    describe "fold suggestion", ->
      describe ".rowRangeForCodeFoldAtBufferRow(bufferRow)", ->
        it "returns the start/end rows of the foldable region starting at the given row", ->
          expect(languageMode.rowRangeForCodeFoldAtBufferRow(0)).toEqual [0, 20]
          expect(languageMode.rowRangeForCodeFoldAtBufferRow(1)).toEqual [1, 17]
          expect(languageMode.rowRangeForCodeFoldAtBufferRow(2)).toBeNull()
          expect(languageMode.rowRangeForCodeFoldAtBufferRow(19)).toEqual [19, 20]

  describe "css", ->
    beforeEach ->
      waitsForPromise ->
        atom.workspace.open('css.css', autoIndent: false).then (o) ->
          editor = o
          {buffer, languageMode} = editor

      waitsForPromise ->
        atom.packages.activatePackage('language-css')

    afterEach ->
      atom.packages.deactivatePackages()
      atom.packages.unloadPackages()

    describe ".toggleLineCommentsForBufferRows(start, end)", ->
      it "comments/uncomments lines in the given range", ->
        languageMode.toggleLineCommentsForBufferRows(0, 1)
        expect(buffer.lineForRow(0)).toBe "/*body {"
        expect(buffer.lineForRow(1)).toBe "  font-size: 1234px;*/"
        expect(buffer.lineForRow(2)).toBe "  width: 110%;"
        expect(buffer.lineForRow(3)).toBe "  font-weight: bold !important;"

        languageMode.toggleLineCommentsForBufferRows(2, 2)
        expect(buffer.lineForRow(0)).toBe "/*body {"
        expect(buffer.lineForRow(1)).toBe "  font-size: 1234px;*/"
        expect(buffer.lineForRow(2)).toBe "  /*width: 110%;*/"
        expect(buffer.lineForRow(3)).toBe "  font-weight: bold !important;"

        languageMode.toggleLineCommentsForBufferRows(0, 1)
        expect(buffer.lineForRow(0)).toBe "body {"
        expect(buffer.lineForRow(1)).toBe "  font-size: 1234px;"
        expect(buffer.lineForRow(2)).toBe "  /*width: 110%;*/"
        expect(buffer.lineForRow(3)).toBe "  font-weight: bold !important;"

      it "uncomments lines with leading whitespace", ->
        buffer.setTextInRange([[2, 0], [2, Infinity]], "  /*width: 110%;*/")
        languageMode.toggleLineCommentsForBufferRows(2, 2)
        expect(buffer.lineForRow(2)).toBe "  width: 110%;"

      it "uncomments lines with trailing whitespace", ->
        buffer.setTextInRange([[2, 0], [2, Infinity]], "/*width: 110%;*/  ")
        languageMode.toggleLineCommentsForBufferRows(2, 2)
        expect(buffer.lineForRow(2)).toBe "width: 110%;  "

      it "uncomments lines with leading and trailing whitespace", ->
        buffer.setTextInRange([[2, 0], [2, Infinity]], "   /*width: 110%;*/ ")
        languageMode.toggleLineCommentsForBufferRows(2, 2)
        expect(buffer.lineForRow(2)).toBe "   width: 110%; "

  describe "less", ->
    beforeEach ->
      waitsForPromise ->
        atom.workspace.open('sample.less', autoIndent: false).then (o) ->
          editor = o
          {buffer, languageMode} = editor

      waitsForPromise ->
        atom.packages.activatePackage('language-less')

      waitsForPromise ->
        atom.packages.activatePackage('language-css')

    afterEach ->
      atom.packages.deactivatePackages()
      atom.packages.unloadPackages()

    describe "when commenting lines", ->
      it "only uses the `commentEnd` pattern if it comes from the same grammar as the `commentStart`", ->
        languageMode.toggleLineCommentsForBufferRows(0, 0)
        expect(buffer.lineForRow(0)).toBe "// @color: #4D926F;"

  describe "xml", ->
    beforeEach ->
      waitsForPromise ->
        atom.workspace.open('sample.xml', autoIndent: false).then (o) ->
          editor = o
          editor.setText("<!-- test -->")
          {buffer, languageMode} = editor

      waitsForPromise ->
        atom.packages.activatePackage('language-xml')

    afterEach ->
      atom.packages.deactivatePackages()
      atom.packages.unloadPackages()

    describe "when uncommenting lines", ->
      it "removes the leading whitespace from the comment end pattern match", ->
        languageMode.toggleLineCommentsForBufferRows(0, 0)
        expect(buffer.lineForRow(0)).toBe "test"

  describe "folding", ->
    beforeEach ->
      waitsForPromise ->
        atom.workspace.open('sample.js', autoIndent: false).then (o) ->
          editor = o
          {buffer, languageMode} = editor

      waitsForPromise ->
        atom.packages.activatePackage('language-javascript')

    afterEach ->
      atom.packages.deactivatePackages()
      atom.packages.unloadPackages()

    it "maintains cursor buffer position when a folding/unfolding", ->
      editor.setCursorBufferPosition([5, 5])
      languageMode.foldAll()
      expect(editor.getCursorBufferPosition()).toEqual([5, 5])

    describe ".unfoldAll()", ->
      it "unfolds every folded line", ->
        initialScreenLineCount = editor.getScreenLineCount()
        languageMode.foldBufferRow(0)
        languageMode.foldBufferRow(1)
        expect(editor.getScreenLineCount()).toBeLessThan initialScreenLineCount
        languageMode.unfoldAll()
        expect(editor.getScreenLineCount()).toBe initialScreenLineCount

    describe ".foldAll()", ->
      it "folds every foldable line", ->
        languageMode.foldAll()

        fold1 = editor.tokenizedLineForScreenRow(0).fold
        expect([fold1.getStartRow(), fold1.getEndRow()]).toEqual [0, 12]
        fold1.destroy()

        fold2 = editor.tokenizedLineForScreenRow(1).fold
        expect([fold2.getStartRow(), fold2.getEndRow()]).toEqual [1, 9]
        fold2.destroy()

        fold3 = editor.tokenizedLineForScreenRow(4).fold
        expect([fold3.getStartRow(), fold3.getEndRow()]).toEqual [4, 7]

    describe ".foldBufferRow(bufferRow)", ->
      describe "when bufferRow can be folded", ->
        it "creates a fold based on the syntactic region starting at the given row", ->
          languageMode.foldBufferRow(1)
          fold = editor.tokenizedLineForScreenRow(1).fold
          expect(fold.getStartRow()).toBe 1
          expect(fold.getEndRow()).toBe 9

      describe "when bufferRow can't be folded", ->
        it "searches upward for the first row that begins a syntatic region containing the given buffer row (and folds it)", ->
          languageMode.foldBufferRow(8)
          fold = editor.tokenizedLineForScreenRow(1).fold
          expect(fold.getStartRow()).toBe 1
          expect(fold.getEndRow()).toBe 9

      describe "when the bufferRow is already folded", ->
        it "searches upward for the first row that begins a syntatic region containing the folded row (and folds it)", ->
          languageMode.foldBufferRow(2)
          expect(editor.tokenizedLineForScreenRow(1).fold).toBeDefined()
          expect(editor.tokenizedLineForScreenRow(0).fold).not.toBeDefined()

          languageMode.foldBufferRow(1)
          expect(editor.tokenizedLineForScreenRow(0).fold).toBeDefined()

      describe "when the bufferRow is in a multi-line comment", ->
        it "searches upward and downward for surrounding comment lines and folds them as a single fold", ->
          buffer.insert([1, 0], "  //this is a comment\n  // and\n  //more docs\n\n//second comment")
          languageMode.foldBufferRow(1)
          fold = editor.tokenizedLineForScreenRow(1).fold
          expect(fold.getStartRow()).toBe 1
          expect(fold.getEndRow()).toBe 3

      describe "when the bufferRow is a single-line comment", ->
        it "searches upward for the first row that begins a syntatic region containing the folded row (and folds it)", ->
          buffer.insert([1, 0], "  //this is a single line comment\n")
          languageMode.foldBufferRow(1)
          fold = editor.tokenizedLineForScreenRow(0).fold
          expect(fold.getStartRow()).toBe 0
          expect(fold.getEndRow()).toBe 13

    describe ".foldAllAtIndentLevel(indentLevel)", ->
      it "folds blocks of text at the given indentation level", ->
        languageMode.foldAllAtIndentLevel(0)
        expect(editor.lineTextForScreenRow(0)).toBe "var quicksort = function () {"
        expect(editor.getLastScreenRow()).toBe 0

        languageMode.foldAllAtIndentLevel(1)
        expect(editor.lineTextForScreenRow(0)).toBe "var quicksort = function () {"
        expect(editor.lineTextForScreenRow(1)).toBe "  var sort = function(items) {"
        expect(editor.getLastScreenRow()).toBe 4

        languageMode.foldAllAtIndentLevel(2)
        expect(editor.lineTextForScreenRow(0)).toBe "var quicksort = function () {"
        expect(editor.lineTextForScreenRow(1)).toBe "  var sort = function(items) {"
        expect(editor.lineTextForScreenRow(2)).toBe "    if (items.length <= 1) return items;"
        expect(editor.getLastScreenRow()).toBe 9

  describe "folding with comments", ->
    beforeEach ->
      waitsForPromise ->
        atom.workspace.open('sample-with-comments.js', autoIndent: false).then (o) ->
          editor = o
          {buffer, languageMode} = editor

      waitsForPromise ->
        atom.packages.activatePackage('language-javascript')

    afterEach ->
      atom.packages.deactivatePackages()
      atom.packages.unloadPackages()

    describe ".unfoldAll()", ->
      it "unfolds every folded line", ->
        initialScreenLineCount = editor.getScreenLineCount()
        languageMode.foldBufferRow(0)
        languageMode.foldBufferRow(5)
        expect(editor.getScreenLineCount()).toBeLessThan initialScreenLineCount
        languageMode.unfoldAll()
        expect(editor.getScreenLineCount()).toBe initialScreenLineCount

    describe ".foldAll()", ->
      it "folds every foldable line", ->
        languageMode.foldAll()

        fold1 = editor.tokenizedLineForScreenRow(0).fold
        expect([fold1.getStartRow(), fold1.getEndRow()]).toEqual [0, 30]
        fold1.destroy()

        fold2 = editor.tokenizedLineForScreenRow(1).fold
        expect([fold2.getStartRow(), fold2.getEndRow()]).toEqual [1, 4]

        fold3 = editor.tokenizedLineForScreenRow(2).fold.destroy()

        fold4 = editor.tokenizedLineForScreenRow(3).fold
        expect([fold4.getStartRow(), fold4.getEndRow()]).toEqual [6, 8]

        fold5 = editor.tokenizedLineForScreenRow(6).fold
        expect([fold5.getStartRow(), fold5.getEndRow()]).toEqual [11, 16]
        fold5.destroy()

        fold6 = editor.tokenizedLineForScreenRow(13).fold
        expect([fold6.getStartRow(), fold6.getEndRow()]).toEqual [21, 22]
        fold6.destroy()

    describe ".foldAllAtIndentLevel()", ->
      it "folds every foldable range at a given indentLevel", ->
        languageMode.foldAllAtIndentLevel(2)

        fold1 = editor.tokenizedLineForScreenRow(6).fold
        expect([fold1.getStartRow(), fold1.getEndRow()]).toEqual [6, 8]
        fold1.destroy()

        fold2 = editor.tokenizedLineForScreenRow(11).fold
        expect([fold2.getStartRow(), fold2.getEndRow()]).toEqual [11, 16]
        fold2.destroy()

        fold3 = editor.tokenizedLineForScreenRow(17).fold
        expect([fold3.getStartRow(), fold3.getEndRow()]).toEqual [17, 20]
        fold3.destroy()

        fold4 = editor.tokenizedLineForScreenRow(21).fold
        expect([fold4.getStartRow(), fold4.getEndRow()]).toEqual [21, 22]
        fold4.destroy()

        fold5 = editor.tokenizedLineForScreenRow(24).fold
        expect([fold5.getStartRow(), fold5.getEndRow()]).toEqual [24, 25]
        fold5.destroy()

      it "does not fold anything but the indentLevel", ->
        languageMode.foldAllAtIndentLevel(0)

        fold1 = editor.tokenizedLineForScreenRow(0).fold
        expect([fold1.getStartRow(), fold1.getEndRow()]).toEqual [0, 30]
        fold1.destroy()

        fold2 = editor.tokenizedLineForScreenRow(5).fold
        expect(fold2).toBeFalsy()

<<<<<<< HEAD
=======
    describe ".isFoldableAtBufferRow(bufferRow)", ->
      it "returns true if the line starts a multi-line comment", ->
        expect(languageMode.isFoldableAtBufferRow(1)).toBe true
        expect(languageMode.isFoldableAtBufferRow(6)).toBe true
        expect(languageMode.isFoldableAtBufferRow(8)).toBe false
        expect(languageMode.isFoldableAtBufferRow(11)).toBe true
        expect(languageMode.isFoldableAtBufferRow(15)).toBe false
        expect(languageMode.isFoldableAtBufferRow(17)).toBe true
        expect(languageMode.isFoldableAtBufferRow(21)).toBe true
        expect(languageMode.isFoldableAtBufferRow(24)).toBe true
        expect(languageMode.isFoldableAtBufferRow(28)).toBe false

      it "does not return true for a line in the middle of a comment that's followed by an indented line", ->
        expect(languageMode.isFoldableAtBufferRow(7)).toBe false
        editor.buffer.insert([8, 0], '  ')
        expect(languageMode.isFoldableAtBufferRow(7)).toBe false

>>>>>>> 9bb02634
  describe "css", ->
    beforeEach ->
      waitsForPromise ->
        atom.workspace.open('css.css', autoIndent: true).then (o) ->
          editor = o
          {buffer, languageMode} = editor

      waitsForPromise ->
        atom.packages.activatePackage('language-source')
        atom.packages.activatePackage('language-css')

    afterEach ->
      atom.packages.deactivatePackages()
      atom.packages.unloadPackages()

    describe "suggestedIndentForBufferRow", ->
      it "does not return negative values (regression)", ->
        editor.setText('.test {\npadding: 0;\n}')
        expect(editor.suggestedIndentForBufferRow(2)).toBe 0<|MERGE_RESOLUTION|>--- conflicted
+++ resolved
@@ -483,8 +483,6 @@
         fold2 = editor.tokenizedLineForScreenRow(5).fold
         expect(fold2).toBeFalsy()
 
-<<<<<<< HEAD
-=======
     describe ".isFoldableAtBufferRow(bufferRow)", ->
       it "returns true if the line starts a multi-line comment", ->
         expect(languageMode.isFoldableAtBufferRow(1)).toBe true
@@ -502,7 +500,6 @@
         editor.buffer.insert([8, 0], '  ')
         expect(languageMode.isFoldableAtBufferRow(7)).toBe false
 
->>>>>>> 9bb02634
   describe "css", ->
     beforeEach ->
       waitsForPromise ->
