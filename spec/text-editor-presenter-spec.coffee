_ = require 'underscore-plus'
randomWords = require 'random-words'
TextBuffer = require 'text-buffer'
{Point, Range} = TextBuffer
TextEditor = require '../src/text-editor'
TextEditorPresenter = require '../src/text-editor-presenter'

describe "TextEditorPresenter", ->
  # These `describe` and `it` blocks mirror the structure of the ::state object.
  # Please maintain this structure when adding specs for new state fields.
  describe "::getState()", ->
    [buffer, editor] = []

    beforeEach ->
      # These *should* be mocked in the spec helper, but changing that now would break packages :-(
      spyOn(window, "setInterval").andCallFake window.fakeSetInterval
      spyOn(window, "clearInterval").andCallFake window.fakeClearInterval

      buffer = new TextBuffer(filePath: require.resolve('./fixtures/sample.js'))
      editor = new TextEditor({buffer})
      waitsForPromise -> buffer.load()

    afterEach ->
      editor.destroy()
      buffer.destroy()

    buildPresenter = (params={}) ->
      _.defaults params,
        model: editor
        explicitHeight: 130
        contentFrameWidth: 500
        windowWidth: 500
        windowHeight: 130
        boundingClientRect: {left: 0, top: 0, width: 500, height: 130}
        gutterWidth: 0
        lineHeight: 10
        baseCharacterWidth: 10
        horizontalScrollbarHeight: 10
        verticalScrollbarWidth: 10
        scrollTop: 0
        scrollLeft: 0

      new TextEditorPresenter(params)

    expectValues = (actual, expected) ->
      for key, value of expected
        expect(actual[key]).toEqual value

    expectStateUpdatedToBe = (value, presenter, fn) ->
      updatedState = false
      disposable = presenter.onDidUpdateState ->
        updatedState = true
        disposable.dispose()
      fn()
      expect(updatedState).toBe(value)

    expectStateUpdate = (presenter, fn) -> expectStateUpdatedToBe(true, presenter, fn)

    expectNoStateUpdate = (presenter, fn) -> expectStateUpdatedToBe(false, presenter, fn)

    describe "during state retrieval", ->
      it "does not trigger onDidUpdateState events", ->
        presenter = buildPresenter()
        expectNoStateUpdate presenter, -> presenter.getState()

    describe ".horizontalScrollbar", ->
      describe ".visible", ->
        it "is true if the scrollWidth exceeds the computed client width", ->
          presenter = buildPresenter
            explicitHeight: editor.getLineCount() * 10
            contentFrameWidth: editor.getMaxScreenLineLength() * 10 + 1
            baseCharacterWidth: 10
            lineHeight: 10
            horizontalScrollbarHeight: 10
            verticalScrollbarWidth: 10

          expect(presenter.getState().horizontalScrollbar.visible).toBe false

          # ::contentFrameWidth itself is smaller than scrollWidth
          presenter.setContentFrameWidth(editor.getMaxScreenLineLength() * 10)
          expect(presenter.getState().horizontalScrollbar.visible).toBe true

          # restore...
          presenter.setContentFrameWidth(editor.getMaxScreenLineLength() * 10 + 1)
          expect(presenter.getState().horizontalScrollbar.visible).toBe false

          # visible vertical scrollbar makes the clientWidth smaller than the scrollWidth
          presenter.setExplicitHeight((editor.getLineCount() * 10) - 1)
          expect(presenter.getState().horizontalScrollbar.visible).toBe true

        it "is false if the editor is mini", ->
          presenter = buildPresenter
            explicitHeight: editor.getLineCount() * 10
            contentFrameWidth: editor.getMaxScreenLineLength() * 10 - 10
            baseCharacterWidth: 10

          expect(presenter.getState().horizontalScrollbar.visible).toBe true
          editor.setMini(true)
          expect(presenter.getState().horizontalScrollbar.visible).toBe false
          editor.setMini(false)
          expect(presenter.getState().horizontalScrollbar.visible).toBe true

      describe ".height", ->
        it "tracks the value of ::horizontalScrollbarHeight", ->
          presenter = buildPresenter(horizontalScrollbarHeight: 10)
          expect(presenter.getState().horizontalScrollbar.height).toBe 10
          expectStateUpdate presenter, -> presenter.setHorizontalScrollbarHeight(20)
          expect(presenter.getState().horizontalScrollbar.height).toBe 20

      describe ".right", ->
        it "is ::verticalScrollbarWidth if the vertical scrollbar is visible and 0 otherwise", ->
          presenter = buildPresenter
            explicitHeight: editor.getLineCount() * 10 + 50
            contentFrameWidth: editor.getMaxScreenLineLength() * 10
            baseCharacterWidth: 10
            lineHeight: 10
            horizontalScrollbarHeight: 10
            verticalScrollbarWidth: 10

          expect(presenter.getState().horizontalScrollbar.right).toBe 0
          presenter.setExplicitHeight((editor.getLineCount() * 10) - 1)
          expect(presenter.getState().horizontalScrollbar.right).toBe 10

      describe ".scrollWidth", ->
        it "is initialized as the max of the ::contentFrameWidth and the width of the longest line", ->
          maxLineLength = editor.getMaxScreenLineLength()

          presenter = buildPresenter(contentFrameWidth: 50, baseCharacterWidth: 10)
          expect(presenter.getState().horizontalScrollbar.scrollWidth).toBe 10 * maxLineLength + 1

          presenter = buildPresenter(contentFrameWidth: 10 * maxLineLength + 20, baseCharacterWidth: 10)
          expect(presenter.getState().horizontalScrollbar.scrollWidth).toBe 10 * maxLineLength + 20

        it "updates when the ::contentFrameWidth changes", ->
          maxLineLength = editor.getMaxScreenLineLength()
          presenter = buildPresenter(contentFrameWidth: 50, baseCharacterWidth: 10)

          expect(presenter.getState().horizontalScrollbar.scrollWidth).toBe 10 * maxLineLength + 1
          expectStateUpdate presenter, -> presenter.setContentFrameWidth(10 * maxLineLength + 20)
          expect(presenter.getState().horizontalScrollbar.scrollWidth).toBe 10 * maxLineLength + 20

        it "updates when the ::baseCharacterWidth changes", ->
          maxLineLength = editor.getMaxScreenLineLength()
          presenter = buildPresenter(contentFrameWidth: 50, baseCharacterWidth: 10)

          expect(presenter.getState().horizontalScrollbar.scrollWidth).toBe 10 * maxLineLength + 1
          expectStateUpdate presenter, -> presenter.setBaseCharacterWidth(15)
          expect(presenter.getState().horizontalScrollbar.scrollWidth).toBe 15 * maxLineLength + 1

        it "updates when the scoped character widths change", ->
          waitsForPromise -> atom.packages.activatePackage('language-javascript')

          runs ->
            maxLineLength = editor.getMaxScreenLineLength()
            presenter = buildPresenter(contentFrameWidth: 50, baseCharacterWidth: 10)

            expect(presenter.getState().horizontalScrollbar.scrollWidth).toBe 10 * maxLineLength + 1
            expectStateUpdate presenter, -> presenter.setScopedCharacterWidth(['source.js', 'support.function.js'], 'p', 20)
            expect(presenter.getState().horizontalScrollbar.scrollWidth).toBe (10 * (maxLineLength - 2)) + (20 * 2) + 1 # 2 of the characters are 20px wide now instead of 10px wide

        it "updates when ::softWrapped changes on the editor", ->
          presenter = buildPresenter(contentFrameWidth: 470, baseCharacterWidth: 10)
          expect(presenter.getState().horizontalScrollbar.scrollWidth).toBe 10 * editor.getMaxScreenLineLength() + 1
          expectStateUpdate presenter, -> editor.setSoftWrapped(true)
          expect(presenter.getState().horizontalScrollbar.scrollWidth).toBe presenter.clientWidth
          expectStateUpdate presenter, -> editor.setSoftWrapped(false)
          expect(presenter.getState().horizontalScrollbar.scrollWidth).toBe 10 * editor.getMaxScreenLineLength() + 1

        it "updates when the longest line changes", ->
          presenter = buildPresenter(contentFrameWidth: 50, baseCharacterWidth: 10)

          expect(presenter.getState().horizontalScrollbar.scrollWidth).toBe 10 * editor.getMaxScreenLineLength() + 1

          expectStateUpdate presenter, -> editor.setCursorBufferPosition([editor.getLongestScreenRow(), 0])
          expectStateUpdate presenter, -> editor.insertText('xyz')

          expect(presenter.getState().horizontalScrollbar.scrollWidth).toBe 10 * editor.getMaxScreenLineLength() + 1

      describe ".scrollLeft", ->
        it "tracks the value of ::scrollLeft", ->
          presenter = buildPresenter(scrollLeft: 10, verticalScrollbarWidth: 10, contentFrameWidth: 500)
          expect(presenter.getState().horizontalScrollbar.scrollLeft).toBe 10
          expectStateUpdate presenter, -> presenter.setScrollLeft(50)
          expect(presenter.getState().horizontalScrollbar.scrollLeft).toBe 50

        it "never exceeds the computed scrollWidth minus the computed clientWidth", ->
          presenter = buildPresenter(scrollLeft: 10, verticalScrollbarWidth: 10, explicitHeight: 100, contentFrameWidth: 500)
          expectStateUpdate presenter, -> presenter.setScrollLeft(300)
          expect(presenter.getState().horizontalScrollbar.scrollLeft).toBe presenter.scrollWidth - presenter.clientWidth

          expectStateUpdate presenter, -> presenter.setContentFrameWidth(600)
          expect(presenter.getState().horizontalScrollbar.scrollLeft).toBe presenter.scrollWidth - presenter.clientWidth

          expectStateUpdate presenter, -> presenter.setVerticalScrollbarWidth(5)
          expect(presenter.getState().horizontalScrollbar.scrollLeft).toBe presenter.scrollWidth - presenter.clientWidth

          expectStateUpdate presenter, -> editor.getBuffer().delete([[6, 0], [6, Infinity]])
          expect(presenter.getState().horizontalScrollbar.scrollLeft).toBe presenter.scrollWidth - presenter.clientWidth

          # Scroll top only gets smaller when needed as dimensions change, never bigger
          scrollLeftBefore = presenter.getState().horizontalScrollbar.scrollLeft
          expectStateUpdate presenter, -> editor.getBuffer().insert([6, 0], new Array(100).join('x'))
          expect(presenter.getState().horizontalScrollbar.scrollLeft).toBe scrollLeftBefore

        it "never goes negative", ->
          presenter = buildPresenter(scrollLeft: 10, verticalScrollbarWidth: 10, contentFrameWidth: 500)
          expectStateUpdate presenter, -> presenter.setScrollLeft(-300)
          expect(presenter.getState().horizontalScrollbar.scrollLeft).toBe 0

    describe ".verticalScrollbar", ->
      describe ".visible", ->
        it "is true if the scrollHeight exceeds the computed client height", ->
          presenter = buildPresenter
            model: editor
            explicitHeight: editor.getLineCount() * 10
            contentFrameWidth: editor.getMaxScreenLineLength() * 10 + 1
            baseCharacterWidth: 10
            lineHeight: 10
            horizontalScrollbarHeight: 10
            verticalScrollbarWidth: 10

          expect(presenter.getState().verticalScrollbar.visible).toBe false

          # ::explicitHeight itself is smaller than scrollWidth
          presenter.setExplicitHeight(editor.getLineCount() * 10 - 1)
          expect(presenter.getState().verticalScrollbar.visible).toBe true

          # restore...
          presenter.setExplicitHeight(editor.getLineCount() * 10)
          expect(presenter.getState().verticalScrollbar.visible).toBe false

          # visible horizontal scrollbar makes the clientHeight smaller than the scrollHeight
          presenter.setContentFrameWidth(editor.getMaxScreenLineLength() * 10)
          expect(presenter.getState().verticalScrollbar.visible).toBe true

      describe ".width", ->
        it "is assigned based on ::verticalScrollbarWidth", ->
          presenter = buildPresenter(verticalScrollbarWidth: 10)
          expect(presenter.getState().verticalScrollbar.width).toBe 10
          expectStateUpdate presenter, -> presenter.setVerticalScrollbarWidth(20)
          expect(presenter.getState().verticalScrollbar.width).toBe 20

      describe ".bottom", ->
        it "is ::horizontalScrollbarHeight if the horizontal scrollbar is visible and 0 otherwise", ->
          presenter = buildPresenter
            explicitHeight: editor.getLineCount() * 10 - 1
            contentFrameWidth: editor.getMaxScreenLineLength() * 10 + 50
            baseCharacterWidth: 10
            lineHeight: 10
            horizontalScrollbarHeight: 10
            verticalScrollbarWidth: 10

          expect(presenter.getState().verticalScrollbar.bottom).toBe 0
          presenter.setContentFrameWidth(editor.getMaxScreenLineLength() * 10)
          expect(presenter.getState().verticalScrollbar.bottom).toBe 10

      describe ".scrollHeight", ->
        it "is initialized based on the lineHeight, the number of lines, and the height", ->
          presenter = buildPresenter(scrollTop: 0, lineHeight: 10)
          expect(presenter.getState().verticalScrollbar.scrollHeight).toBe editor.getScreenLineCount() * 10

          presenter = buildPresenter(scrollTop: 0, lineHeight: 10, explicitHeight: 500)
          expect(presenter.getState().verticalScrollbar.scrollHeight).toBe 500

        it "updates when the ::lineHeight changes", ->
          presenter = buildPresenter(scrollTop: 0, lineHeight: 10)
          expectStateUpdate presenter, -> presenter.setLineHeight(20)
          expect(presenter.getState().verticalScrollbar.scrollHeight).toBe editor.getScreenLineCount() * 20

        it "updates when the line count changes", ->
          presenter = buildPresenter(scrollTop: 0, lineHeight: 10)
          expectStateUpdate presenter, -> editor.getBuffer().append("\n\n\n")
          expect(presenter.getState().verticalScrollbar.scrollHeight).toBe editor.getScreenLineCount() * 10

        it "updates when ::explicitHeight changes", ->
          presenter = buildPresenter(scrollTop: 0, lineHeight: 10)
          expectStateUpdate presenter, -> presenter.setExplicitHeight(500)
          expect(presenter.getState().verticalScrollbar.scrollHeight).toBe 500

        it "adds the computed clientHeight to the computed scrollHeight if editor.scrollPastEnd is true", ->
          presenter = buildPresenter(scrollTop: 10, explicitHeight: 50, horizontalScrollbarHeight: 10)
          expectStateUpdate presenter, -> presenter.setScrollTop(300)
          expect(presenter.getState().verticalScrollbar.scrollHeight).toBe presenter.contentHeight

          expectStateUpdate presenter, -> atom.config.set("editor.scrollPastEnd", true)
          expect(presenter.getState().verticalScrollbar.scrollHeight).toBe presenter.contentHeight + presenter.clientHeight - (presenter.lineHeight * 3)

          expectStateUpdate presenter, -> atom.config.set("editor.scrollPastEnd", false)
          expect(presenter.getState().verticalScrollbar.scrollHeight).toBe presenter.contentHeight

      describe ".scrollTop", ->
        it "tracks the value of ::scrollTop", ->
          presenter = buildPresenter(scrollTop: 10, explicitHeight: 20, horizontalScrollbarHeight: 10)
          expect(presenter.getState().verticalScrollbar.scrollTop).toBe 10
          expectStateUpdate presenter, -> presenter.setScrollTop(50)
          expect(presenter.getState().verticalScrollbar.scrollTop).toBe 50

        it "never exceeds the computed scrollHeight minus the computed clientHeight", ->
          presenter = buildPresenter(scrollTop: 10, explicitHeight: 50, horizontalScrollbarHeight: 10)
          expectStateUpdate presenter, -> presenter.setScrollTop(100)
          expect(presenter.getState().verticalScrollbar.scrollTop).toBe presenter.scrollHeight - presenter.clientHeight

          expectStateUpdate presenter, -> presenter.setExplicitHeight(60)
          expect(presenter.getState().verticalScrollbar.scrollTop).toBe presenter.scrollHeight - presenter.clientHeight

          expectStateUpdate presenter, -> presenter.setHorizontalScrollbarHeight(5)
          expect(presenter.getState().verticalScrollbar.scrollTop).toBe presenter.scrollHeight - presenter.clientHeight

          expectStateUpdate presenter, -> editor.getBuffer().delete([[8, 0], [12, 0]])
          expect(presenter.getState().verticalScrollbar.scrollTop).toBe presenter.scrollHeight - presenter.clientHeight

          # Scroll top only gets smaller when needed as dimensions change, never bigger
          scrollTopBefore = presenter.getState().verticalScrollbar.scrollTop
          expectStateUpdate presenter, -> editor.getBuffer().insert([9, Infinity], '\n\n\n')
          expect(presenter.getState().verticalScrollbar.scrollTop).toBe scrollTopBefore

        it "never goes negative", ->
          presenter = buildPresenter(scrollTop: 10, explicitHeight: 50, horizontalScrollbarHeight: 10)
          expectStateUpdate presenter, -> presenter.setScrollTop(-100)
          expect(presenter.getState().verticalScrollbar.scrollTop).toBe 0

        it "adds the computed clientHeight to the computed scrollHeight if editor.scrollPastEnd is true", ->
          presenter = buildPresenter(scrollTop: 10, explicitHeight: 50, horizontalScrollbarHeight: 10)
          expectStateUpdate presenter, -> presenter.setScrollTop(300)
          expect(presenter.getState().verticalScrollbar.scrollTop).toBe presenter.contentHeight - presenter.clientHeight

          atom.config.set("editor.scrollPastEnd", true)
          expectStateUpdate presenter, -> presenter.setScrollTop(300)
          expect(presenter.getState().verticalScrollbar.scrollTop).toBe presenter.contentHeight - (presenter.lineHeight * 3)

          expectStateUpdate presenter, -> atom.config.set("editor.scrollPastEnd", false)
          expect(presenter.getState().verticalScrollbar.scrollTop).toBe presenter.contentHeight - presenter.clientHeight

    describe ".hiddenInput", ->
      describe ".top/.left", ->
        it "is positioned over the last cursor it is in view and the editor is focused", ->
          editor.setCursorBufferPosition([3, 6])
          presenter = buildPresenter(focused: false, explicitHeight: 50, contentFrameWidth: 300, horizontalScrollbarHeight: 0, verticalScrollbarWidth: 0)
          expectValues presenter.getState().hiddenInput, {top: 0, left: 0}

          expectStateUpdate presenter, -> presenter.setFocused(true)
          expectValues presenter.getState().hiddenInput, {top: 3 * 10, left: 6 * 10}

          expectStateUpdate presenter, -> presenter.setScrollTop(15)
          expectValues presenter.getState().hiddenInput, {top: (3 * 10) - 15, left: 6 * 10}

          expectStateUpdate presenter, -> presenter.setScrollLeft(35)
          expectValues presenter.getState().hiddenInput, {top: (3 * 10) - 15, left: (6 * 10) - 35}

          expectStateUpdate presenter, -> presenter.setScrollTop(40)
          expectValues presenter.getState().hiddenInput, {top: 0, left: (6 * 10) - 35}

          expectStateUpdate presenter, -> presenter.setScrollLeft(70)
          expectValues presenter.getState().hiddenInput, {top: 0, left: 0}

          expectStateUpdate presenter, -> editor.setCursorBufferPosition([11, 43])
          expectValues presenter.getState().hiddenInput, {top: 11 * 10 - editor.getScrollTop(), left: 43 * 10 - editor.getScrollLeft()}

          newCursor = null
          expectStateUpdate presenter, -> newCursor = editor.addCursorAtBufferPosition([6, 10])
          expectValues presenter.getState().hiddenInput, {top: (6 * 10) - editor.getScrollTop(), left: (10 * 10) - editor.getScrollLeft()}

          expectStateUpdate presenter, -> newCursor.destroy()
          expectValues presenter.getState().hiddenInput, {top: 50 - 10, left: 300 - 10}

          expectStateUpdate presenter, -> presenter.setFocused(false)
          expectValues presenter.getState().hiddenInput, {top: 0, left: 0}

      describe ".height", ->
        it "is assigned based on the line height", ->
          presenter = buildPresenter()
          expect(presenter.getState().hiddenInput.height).toBe 10

          expectStateUpdate presenter, -> presenter.setLineHeight(20)
          expect(presenter.getState().hiddenInput.height).toBe 20

      describe ".width", ->
        it "is assigned based on the width of the character following the cursor", ->
          waitsForPromise -> atom.packages.activatePackage('language-javascript')

          runs ->
            editor.setCursorBufferPosition([3, 6])
            presenter = buildPresenter()
            expect(presenter.getState().hiddenInput.width).toBe 10

            expectStateUpdate presenter, -> presenter.setBaseCharacterWidth(15)
            expect(presenter.getState().hiddenInput.width).toBe 15

            expectStateUpdate presenter, -> presenter.setScopedCharacterWidth(['source.js', 'storage.modifier.js'], 'r', 20)
            expect(presenter.getState().hiddenInput.width).toBe 20

        it "is 2px at the end of lines", ->
          presenter = buildPresenter()
          editor.setCursorBufferPosition([3, Infinity])
          expect(presenter.getState().hiddenInput.width).toBe 2

    describe ".content", ->
      describe ".scrollingVertically", ->
        it "is true for ::stoppedScrollingDelay milliseconds following a changes to ::scrollTop", ->
          presenter = buildPresenter(scrollTop: 10, stoppedScrollingDelay: 200, explicitHeight: 100)
          expect(presenter.getState().content.scrollingVertically).toBe false
          expectStateUpdate presenter, -> presenter.setScrollTop(0)
          expect(presenter.getState().content.scrollingVertically).toBe true
          advanceClock(100)
          expect(presenter.getState().content.scrollingVertically).toBe true
          presenter.setScrollTop(10)
          advanceClock(100)
          expect(presenter.getState().content.scrollingVertically).toBe true
          expectStateUpdate presenter, -> advanceClock(100)
          expect(presenter.getState().content.scrollingVertically).toBe false

      describe ".scrollHeight", ->
        it "is initialized based on the lineHeight, the number of lines, and the height", ->
          presenter = buildPresenter(scrollTop: 0, lineHeight: 10)
          expect(presenter.getState().content.scrollHeight).toBe editor.getScreenLineCount() * 10

          presenter = buildPresenter(scrollTop: 0, lineHeight: 10, explicitHeight: 500)
          expect(presenter.getState().content.scrollHeight).toBe 500

        it "updates when the ::lineHeight changes", ->
          presenter = buildPresenter(scrollTop: 0, lineHeight: 10)
          expectStateUpdate presenter, -> presenter.setLineHeight(20)
          expect(presenter.getState().content.scrollHeight).toBe editor.getScreenLineCount() * 20

        it "updates when the line count changes", ->
          presenter = buildPresenter(scrollTop: 0, lineHeight: 10)
          expectStateUpdate presenter, -> editor.getBuffer().append("\n\n\n")
          expect(presenter.getState().content.scrollHeight).toBe editor.getScreenLineCount() * 10

        it "updates when ::explicitHeight changes", ->
          presenter = buildPresenter(scrollTop: 0, lineHeight: 10)
          expectStateUpdate presenter, -> presenter.setExplicitHeight(500)
          expect(presenter.getState().content.scrollHeight).toBe 500

        it "adds the computed clientHeight to the computed scrollHeight if editor.scrollPastEnd is true", ->
          presenter = buildPresenter(scrollTop: 10, explicitHeight: 50, horizontalScrollbarHeight: 10)
          expectStateUpdate presenter, -> presenter.setScrollTop(300)
          expect(presenter.getState().content.scrollHeight).toBe presenter.contentHeight

          expectStateUpdate presenter, -> atom.config.set("editor.scrollPastEnd", true)
          expect(presenter.getState().content.scrollHeight).toBe presenter.contentHeight + presenter.clientHeight - (presenter.lineHeight * 3)

          expectStateUpdate presenter, -> atom.config.set("editor.scrollPastEnd", false)
          expect(presenter.getState().content.scrollHeight).toBe presenter.contentHeight

      describe ".scrollWidth", ->
        it "is initialized as the max of the computed clientWidth and the width of the longest line", ->
          maxLineLength = editor.getMaxScreenLineLength()

          presenter = buildPresenter(explicitHeight: 100, contentFrameWidth: 50, baseCharacterWidth: 10, verticalScrollbarWidth: 10)
          expect(presenter.getState().content.scrollWidth).toBe 10 * maxLineLength + 1

          presenter = buildPresenter(explicitHeight: 100, contentFrameWidth: 10 * maxLineLength + 20, baseCharacterWidth: 10, verticalScrollbarWidth: 10)
          expect(presenter.getState().content.scrollWidth).toBe 10 * maxLineLength + 20 - 10 # subtract vertical scrollbar width

        it "updates when the ::contentFrameWidth changes", ->
          maxLineLength = editor.getMaxScreenLineLength()
          presenter = buildPresenter(contentFrameWidth: 50, baseCharacterWidth: 10)

          expect(presenter.getState().content.scrollWidth).toBe 10 * maxLineLength + 1
          expectStateUpdate presenter, -> presenter.setContentFrameWidth(10 * maxLineLength + 20)
          expect(presenter.getState().content.scrollWidth).toBe 10 * maxLineLength + 20

        it "updates when the ::baseCharacterWidth changes", ->
          maxLineLength = editor.getMaxScreenLineLength()
          presenter = buildPresenter(contentFrameWidth: 50, baseCharacterWidth: 10)

          expect(presenter.getState().content.scrollWidth).toBe 10 * maxLineLength + 1
          expectStateUpdate presenter, -> presenter.setBaseCharacterWidth(15)
          expect(presenter.getState().content.scrollWidth).toBe 15 * maxLineLength + 1

        it "updates when the scoped character widths change", ->
          waitsForPromise -> atom.packages.activatePackage('language-javascript')

          runs ->
            maxLineLength = editor.getMaxScreenLineLength()
            presenter = buildPresenter(contentFrameWidth: 50, baseCharacterWidth: 10)

            expect(presenter.getState().content.scrollWidth).toBe 10 * maxLineLength + 1
            expectStateUpdate presenter, -> presenter.setScopedCharacterWidth(['source.js', 'support.function.js'], 'p', 20)
            expect(presenter.getState().content.scrollWidth).toBe (10 * (maxLineLength - 2)) + (20 * 2) + 1 # 2 of the characters are 20px wide now instead of 10px wide

        it "updates when ::softWrapped changes on the editor", ->
          presenter = buildPresenter(contentFrameWidth: 470, baseCharacterWidth: 10)
          expect(presenter.getState().content.scrollWidth).toBe 10 * editor.getMaxScreenLineLength() + 1
          expectStateUpdate presenter, -> editor.setSoftWrapped(true)
          expect(presenter.getState().horizontalScrollbar.scrollWidth).toBe presenter.clientWidth
          expectStateUpdate presenter, -> editor.setSoftWrapped(false)
          expect(presenter.getState().content.scrollWidth).toBe 10 * editor.getMaxScreenLineLength() + 1

        it "updates when the longest line changes", ->
          presenter = buildPresenter(contentFrameWidth: 50, baseCharacterWidth: 10)

          expect(presenter.getState().content.scrollWidth).toBe 10 * editor.getMaxScreenLineLength() + 1

          expectStateUpdate presenter, -> editor.setCursorBufferPosition([editor.getLongestScreenRow(), 0])
          expectStateUpdate presenter, -> editor.insertText('xyz')

          expect(presenter.getState().content.scrollWidth).toBe 10 * editor.getMaxScreenLineLength() + 1

        it "isn't clipped to 0 when the longest line is folded (regression)", ->
          presenter = buildPresenter(contentFrameWidth: 50, baseCharacterWidth: 10)
          editor.foldBufferRow(0)
          expect(presenter.getState().content.scrollWidth).toBe 10 * editor.getMaxScreenLineLength() + 1

      describe ".scrollTop", ->
        it "tracks the value of ::scrollTop", ->
          presenter = buildPresenter(scrollTop: 10, lineHeight: 10, explicitHeight: 20)
          expect(presenter.getState().content.scrollTop).toBe 10
          expectStateUpdate presenter, -> presenter.setScrollTop(50)
          expect(presenter.getState().content.scrollTop).toBe 50

        it "never exceeds the computed scroll height minus the computed client height", ->
          presenter = buildPresenter(scrollTop: 10, lineHeight: 10, explicitHeight: 50, horizontalScrollbarHeight: 10)
          expectStateUpdate presenter, -> presenter.setScrollTop(100)
          expect(presenter.getState().content.scrollTop).toBe presenter.scrollHeight - presenter.clientHeight

          expectStateUpdate presenter, -> presenter.setExplicitHeight(60)
          expect(presenter.getState().content.scrollTop).toBe presenter.scrollHeight - presenter.clientHeight

          expectStateUpdate presenter, -> presenter.setHorizontalScrollbarHeight(5)
          expect(presenter.getState().content.scrollTop).toBe presenter.scrollHeight - presenter.clientHeight

          expectStateUpdate presenter, -> editor.getBuffer().delete([[8, 0], [12, 0]])
          expect(presenter.getState().content.scrollTop).toBe presenter.scrollHeight - presenter.clientHeight

          # Scroll top only gets smaller when needed as dimensions change, never bigger
          scrollTopBefore = presenter.getState().verticalScrollbar.scrollTop
          expectStateUpdate presenter, -> editor.getBuffer().insert([9, Infinity], '\n\n\n')
          expect(presenter.getState().content.scrollTop).toBe scrollTopBefore

        it "never goes negative", ->
          presenter = buildPresenter(scrollTop: 10, explicitHeight: 50, horizontalScrollbarHeight: 10)
          expectStateUpdate presenter, -> presenter.setScrollTop(-100)
          expect(presenter.getState().content.scrollTop).toBe 0

        it "adds the computed clientHeight to the computed scrollHeight if editor.scrollPastEnd is true", ->
          presenter = buildPresenter(scrollTop: 10, explicitHeight: 50, horizontalScrollbarHeight: 10)
          expectStateUpdate presenter, -> presenter.setScrollTop(300)
          expect(presenter.getState().content.scrollTop).toBe presenter.contentHeight - presenter.clientHeight

          atom.config.set("editor.scrollPastEnd", true)
          expectStateUpdate presenter, -> presenter.setScrollTop(300)
          expect(presenter.getState().content.scrollTop).toBe presenter.contentHeight - (presenter.lineHeight * 3)

          expectStateUpdate presenter, -> atom.config.set("editor.scrollPastEnd", false)
          expect(presenter.getState().content.scrollTop).toBe presenter.contentHeight - presenter.clientHeight

      describe ".scrollLeft", ->
        it "tracks the value of ::scrollLeft", ->
          presenter = buildPresenter(scrollLeft: 10, lineHeight: 10, baseCharacterWidth: 10, verticalScrollbarWidth: 10, contentFrameWidth: 500)
          expect(presenter.getState().content.scrollLeft).toBe 10
          expectStateUpdate presenter, -> presenter.setScrollLeft(50)
          expect(presenter.getState().content.scrollLeft).toBe 50

        it "never exceeds the computed scrollWidth minus the computed clientWidth", ->
          presenter = buildPresenter(scrollLeft: 10, lineHeight: 10, baseCharacterWidth: 10, verticalScrollbarWidth: 10, contentFrameWidth: 500)
          expectStateUpdate presenter, -> presenter.setScrollLeft(300)
          expect(presenter.getState().content.scrollLeft).toBe presenter.scrollWidth - presenter.clientWidth

          expectStateUpdate presenter, -> presenter.setContentFrameWidth(600)
          expect(presenter.getState().content.scrollLeft).toBe presenter.scrollWidth - presenter.clientWidth

          expectStateUpdate presenter, -> presenter.setVerticalScrollbarWidth(5)
          expect(presenter.getState().content.scrollLeft).toBe presenter.scrollWidth - presenter.clientWidth

          expectStateUpdate presenter, -> editor.getBuffer().delete([[6, 0], [6, Infinity]])
          expect(presenter.getState().content.scrollLeft).toBe presenter.scrollWidth - presenter.clientWidth

          # Scroll top only gets smaller when needed as dimensions change, never bigger
          scrollLeftBefore = presenter.getState().content.scrollLeft
          expectStateUpdate presenter, -> editor.getBuffer().insert([6, 0], new Array(100).join('x'))
          expect(presenter.getState().content.scrollLeft).toBe scrollLeftBefore

        it "never goes negative", ->
          presenter = buildPresenter(scrollLeft: 10, verticalScrollbarWidth: 10, contentFrameWidth: 500)
          expectStateUpdate presenter, -> presenter.setScrollLeft(-300)
          expect(presenter.getState().content.scrollLeft).toBe 0

      describe ".indentGuidesVisible", ->
        it "is initialized based on the editor.showIndentGuide config setting", ->
          presenter = buildPresenter()
          expect(presenter.getState().content.indentGuidesVisible).toBe false

          atom.config.set('editor.showIndentGuide', true)
          presenter = buildPresenter()
          expect(presenter.getState().content.indentGuidesVisible).toBe true

        it "updates when the editor.showIndentGuide config setting changes", ->
          presenter = buildPresenter()
          expect(presenter.getState().content.indentGuidesVisible).toBe false

          expectStateUpdate presenter, -> atom.config.set('editor.showIndentGuide', true)
          expect(presenter.getState().content.indentGuidesVisible).toBe true

          expectStateUpdate presenter, -> atom.config.set('editor.showIndentGuide', false)
          expect(presenter.getState().content.indentGuidesVisible).toBe false

        it "updates when the editor's grammar changes", ->
          atom.config.set('editor.showIndentGuide', true, scopeSelector: ".source.js")

          presenter = buildPresenter()
          expect(presenter.getState().content.indentGuidesVisible).toBe false

          stateUpdated = false
          presenter.onDidUpdateState -> stateUpdated = true

          waitsForPromise -> atom.packages.activatePackage('language-javascript')

          runs ->
            expect(stateUpdated).toBe true
            expect(presenter.getState().content.indentGuidesVisible).toBe true

            expectStateUpdate presenter, -> editor.setGrammar(atom.grammars.selectGrammar('.txt'))
            expect(presenter.getState().content.indentGuidesVisible).toBe false

        it "is always false when the editor is mini", ->
          atom.config.set('editor.showIndentGuide', true)
          editor.setMini(true)
          presenter = buildPresenter()
          expect(presenter.getState().content.indentGuidesVisible).toBe false
          editor.setMini(false)
          expect(presenter.getState().content.indentGuidesVisible).toBe true
          editor.setMini(true)
          expect(presenter.getState().content.indentGuidesVisible).toBe false

      describe ".backgroundColor", ->
        it "is assigned to ::backgroundColor unless the editor is mini", ->
          presenter = buildPresenter(backgroundColor: 'rgba(255, 0, 0, 0)')
          expect(presenter.getState().content.backgroundColor).toBe 'rgba(255, 0, 0, 0)'
          editor.setMini(true)
          presenter = buildPresenter(backgroundColor: 'rgba(255, 0, 0, 0)')
          expect(presenter.getState().content.backgroundColor).toBeNull()

        it "updates when ::backgroundColor changes", ->
          presenter = buildPresenter(backgroundColor: 'rgba(255, 0, 0, 0)')
          expect(presenter.getState().content.backgroundColor).toBe 'rgba(255, 0, 0, 0)'
          expectStateUpdate presenter, -> presenter.setBackgroundColor('rgba(0, 0, 255, 0)')
          expect(presenter.getState().content.backgroundColor).toBe 'rgba(0, 0, 255, 0)'

        it "updates when ::mini changes", ->
          presenter = buildPresenter(backgroundColor: 'rgba(255, 0, 0, 0)')
          expect(presenter.getState().content.backgroundColor).toBe 'rgba(255, 0, 0, 0)'
          expectStateUpdate presenter, -> editor.setMini(true)
          expect(presenter.getState().content.backgroundColor).toBeNull()

      describe ".placeholderText", ->
        it "is present when the editor has no text", ->
          editor.setPlaceholderText("the-placeholder-text")
          presenter = buildPresenter()
          expect(presenter.getState().content.placeholderText).toBeNull()

          expectStateUpdate presenter, -> editor.setText("")
          expect(presenter.getState().content.placeholderText).toBe "the-placeholder-text"

          expectStateUpdate presenter, -> editor.setPlaceholderText("new-placeholder-text")
          expect(presenter.getState().content.placeholderText).toBe "new-placeholder-text"

      describe ".tiles", ->
        lineStateForScreenRow = (presenter, row) ->
          lineId  = presenter.model.tokenizedLineForScreenRow(row).id
          tileRow = presenter.tileForRow(row)
          presenter.getState().content.tiles[tileRow].lines[lineId]

        it "contains states for tiles that are visible on screen", ->
          presenter = buildPresenter(explicitHeight: 6, scrollTop: 0, lineHeight: 1, tileSize: 2)

<<<<<<< HEAD
          expectValues presenter.getState().content.tiles[0], {
            top: 0
          }
          expectValues presenter.getState().content.tiles[2], {
            top: 2
          }
          expectValues presenter.getState().content.tiles[4], {
            top: 4
          }
          expectValues presenter.getState().content.tiles[6], {
            top: 6
          }

          expect(presenter.getState().content.tiles[8]).toBeUndefined()
=======
          expect(lineStateForScreenRow(presenter, 3)).toBeUndefined()

          line4 = editor.tokenizedLineForScreenRow(4)
          expectValues lineStateForScreenRow(presenter, 4), {
            screenRow: 4
            text: line4.text
            tags: line4.tags
            specialTokens: line4.specialTokens
            firstNonWhitespaceIndex: line4.firstNonWhitespaceIndex
            firstTrailingWhitespaceIndex: line4.firstTrailingWhitespaceIndex
            invisibles: line4.invisibles
            top: 10 * 4
          }

          line5 = editor.tokenizedLineForScreenRow(5)
          expectValues lineStateForScreenRow(presenter, 5), {
            screenRow: 5
            text: line5.text
            tags: line5.tags
            specialTokens: line5.specialTokens
            firstNonWhitespaceIndex: line5.firstNonWhitespaceIndex
            firstTrailingWhitespaceIndex: line5.firstTrailingWhitespaceIndex
            invisibles: line5.invisibles
            top: 10 * 5
          }

          line6 = editor.tokenizedLineForScreenRow(6)
          expectValues lineStateForScreenRow(presenter, 6), {
            screenRow: 6
            text: line6.text
            tags: line6.tags
            specialTokens: line6.specialTokens
            firstNonWhitespaceIndex: line6.firstNonWhitespaceIndex
            firstTrailingWhitespaceIndex: line6.firstTrailingWhitespaceIndex
            invisibles: line6.invisibles
            top: 10 * 6
          }

          line7 = editor.tokenizedLineForScreenRow(7)
          expectValues lineStateForScreenRow(presenter, 7), {
            screenRow: 7
            text: line7.text
            tags: line7.tags
            specialTokens: line7.specialTokens
            firstNonWhitespaceIndex: line7.firstNonWhitespaceIndex
            firstTrailingWhitespaceIndex: line7.firstTrailingWhitespaceIndex
            invisibles: line7.invisibles
            top: 10 * 7
          }

          line8 = editor.tokenizedLineForScreenRow(8)
          expectValues lineStateForScreenRow(presenter, 8), {
            screenRow: 8
            text: line8.text
            tags: line8.tags
            specialTokens: line8.specialTokens
            firstNonWhitespaceIndex: line8.firstNonWhitespaceIndex
            firstTrailingWhitespaceIndex: line8.firstTrailingWhitespaceIndex
            invisibles: line8.invisibles
            top: 10 * 8
          }
>>>>>>> 75d02cdb

        it "includes state for all tiles if no external ::explicitHeight is assigned", ->
          presenter = buildPresenter(explicitHeight: null, tileSize: 2)
          expect(presenter.getState().content.tiles[0]).toBeDefined()
          expect(presenter.getState().content.tiles[12]).toBeDefined()

        it "is empty until all of the required measurements are assigned", ->
          presenter = buildPresenter(explicitHeight: null, lineHeight: null, scrollTop: null)
          expect(presenter.getState().content.tiles).toEqual({})

          presenter.setExplicitHeight(25)
          expect(presenter.getState().content.tiles).toEqual({})

          presenter.setLineHeight(10)
          expect(presenter.getState().content.tiles).toEqual({})

          presenter.setScrollTop(0)
          expect(presenter.getState().content.tiles).not.toEqual({})

        it "updates when ::scrollTop changes", ->
          presenter = buildPresenter(explicitHeight: 6, scrollTop: 0, lineHeight: 1, tileSize: 2)

          expect(presenter.getState().content.tiles[0]).toBeDefined()
          expect(presenter.getState().content.tiles[2]).toBeDefined()
          expect(presenter.getState().content.tiles[4]).toBeDefined()
          expect(presenter.getState().content.tiles[6]).toBeDefined()
          expect(presenter.getState().content.tiles[8]).toBeUndefined()

          expectStateUpdate presenter, -> presenter.setScrollTop(2)

          expect(presenter.getState().content.tiles[0]).toBeUndefined()
          expect(presenter.getState().content.tiles[2]).toBeDefined()
          expect(presenter.getState().content.tiles[4]).toBeDefined()
          expect(presenter.getState().content.tiles[6]).toBeDefined()
          expect(presenter.getState().content.tiles[8]).toBeDefined()
          expect(presenter.getState().content.tiles[10]).toBeUndefined()

        it "updates when ::explicitHeight changes", ->
          presenter = buildPresenter(explicitHeight: 6, scrollTop: 0, lineHeight: 1, tileSize: 2)

          expect(presenter.getState().content.tiles[0]).toBeDefined()
          expect(presenter.getState().content.tiles[2]).toBeDefined()
          expect(presenter.getState().content.tiles[4]).toBeDefined()
          expect(presenter.getState().content.tiles[6]).toBeDefined()
          expect(presenter.getState().content.tiles[8]).toBeUndefined()

          expectStateUpdate presenter, -> presenter.setExplicitHeight(8)

          expect(presenter.getState().content.tiles[0]).toBeDefined()
          expect(presenter.getState().content.tiles[2]).toBeDefined()
          expect(presenter.getState().content.tiles[4]).toBeDefined()
          expect(presenter.getState().content.tiles[6]).toBeDefined()
          expect(presenter.getState().content.tiles[8]).toBeDefined()
          expect(presenter.getState().content.tiles[10]).toBeUndefined()


        it "updates when ::lineHeight changes", ->
          presenter = buildPresenter(explicitHeight: 6, scrollTop: 0, lineHeight: 1, tileSize: 2)

          expect(presenter.getState().content.tiles[0]).toBeDefined()
          expect(presenter.getState().content.tiles[2]).toBeDefined()
          expect(presenter.getState().content.tiles[4]).toBeDefined()
          expect(presenter.getState().content.tiles[6]).toBeDefined()
          expect(presenter.getState().content.tiles[8]).toBeUndefined()

          expectStateUpdate presenter, -> presenter.setLineHeight(2)

          expect(presenter.getState().content.tiles[0]).toBeDefined()
          expect(presenter.getState().content.tiles[2]).toBeDefined()
          expect(presenter.getState().content.tiles[4]).toBeDefined()
          expect(presenter.getState().content.tiles[6]).toBeUndefined()

        it "updates when the editor's content changes", ->
          presenter = buildPresenter(explicitHeight: 25, scrollTop: 10, lineHeight: 10, tileSize: 2)

          expectStateUpdate presenter, -> buffer.insert([2, 0], "hello\nworld\n")

          line1 = editor.tokenizedLineForScreenRow(1)
          expectValues lineStateForScreenRow(presenter, 1), {
            text: line1.text
            tags: line1.tags
          }

          line2 = editor.tokenizedLineForScreenRow(2)
          expectValues lineStateForScreenRow(presenter, 2), {
            text: line2.text
            tags: line2.tags
          }

          line3 = editor.tokenizedLineForScreenRow(3)
          expectValues lineStateForScreenRow(presenter, 3), {
            text: line3.text
            tags: line3.tags
          }

        it "does not remove out-of-view tiles corresponding to ::mouseWheelScreenRow until ::stoppedScrollingDelay elapses", ->
          presenter = buildPresenter(explicitHeight: 6, scrollTop: 0, lineHeight: 1, tileSize: 2, stoppedScrollingDelay: 200)

          expect(presenter.getState().content.tiles[0]).toBeDefined()
          expect(presenter.getState().content.tiles[6]).toBeDefined()
          expect(presenter.getState().content.tiles[8]).toBeUndefined()

          presenter.setMouseWheelScreenRow(0)
          expectStateUpdate presenter, -> presenter.setScrollTop(4)

          expect(presenter.getState().content.tiles[0]).toBeDefined()
          expect(presenter.getState().content.tiles[2]).toBeUndefined()
          expect(presenter.getState().content.tiles[4]).toBeDefined()
          expect(presenter.getState().content.tiles[12]).toBeUndefined()

          expectStateUpdate presenter, -> advanceClock(200)

          expect(presenter.getState().content.tiles[0]).toBeUndefined()
          expect(presenter.getState().content.tiles[2]).toBeUndefined()
          expect(presenter.getState().content.tiles[4]).toBeDefined()
          expect(presenter.getState().content.tiles[12]).toBeUndefined()


          # should clear ::mouseWheelScreenRow after stoppedScrollingDelay elapses even if we don't scroll first
          presenter.setMouseWheelScreenRow(4)
          advanceClock(200)
          expectStateUpdate presenter, -> presenter.setScrollTop(6)
          expect(presenter.getState().content.tiles[4]).toBeUndefined()

        it "does not preserve deleted on-screen tiles even if they correspond to ::mouseWheelScreenRow", ->
          presenter = buildPresenter(explicitHeight: 6, scrollTop: 0, lineHeight: 1, tileSize: 2, stoppedScrollingDelay: 200)

          presenter.setMouseWheelScreenRow(2)

          expectStateUpdate presenter, -> editor.setText("")

          expect(presenter.getState().content.tiles[2]).toBeUndefined()
          expect(presenter.getState().content.tiles[0]).toBeDefined()

        describe "[tileId].lines[lineId]", -> # line state objects
          it "includes the .endOfLineInvisibles if the editor.showInvisibles config option is true", ->
            editor.setText("hello\nworld\r\n")
            presenter = buildPresenter(explicitHeight: 25, scrollTop: 0, lineHeight: 10)
            expect(lineStateForScreenRow(presenter, 0).endOfLineInvisibles).toBeNull()
            expect(lineStateForScreenRow(presenter, 1).endOfLineInvisibles).toBeNull()

            atom.config.set('editor.showInvisibles', true)
            presenter = buildPresenter(explicitHeight: 25, scrollTop: 0, lineHeight: 10)
            expect(lineStateForScreenRow(presenter, 0).endOfLineInvisibles).toEqual [atom.config.get('editor.invisibles.eol')]
            expect(lineStateForScreenRow(presenter, 1).endOfLineInvisibles).toEqual [atom.config.get('editor.invisibles.cr'), atom.config.get('editor.invisibles.eol')]

          describe ".decorationClasses", ->
            it "adds decoration classes to the relevant line state objects, both initially and when decorations change", ->
              marker1 = editor.markBufferRange([[4, 0], [6, 2]], invalidate: 'touch')
              decoration1 = editor.decorateMarker(marker1, type: 'line', class: 'a')
              presenter = buildPresenter()
              marker2 = editor.markBufferRange([[4, 0], [6, 2]], invalidate: 'touch')
              decoration2 = editor.decorateMarker(marker2, type: 'line', class: 'b')

              expect(lineStateForScreenRow(presenter, 3).decorationClasses).toBeNull()
              expect(lineStateForScreenRow(presenter, 4).decorationClasses).toEqual ['a', 'b']
              expect(lineStateForScreenRow(presenter, 5).decorationClasses).toEqual ['a', 'b']
              expect(lineStateForScreenRow(presenter, 6).decorationClasses).toEqual ['a', 'b']
              expect(lineStateForScreenRow(presenter, 7).decorationClasses).toBeNull()

              expectStateUpdate presenter, -> editor.getBuffer().insert([5, 0], 'x')
              expect(marker1.isValid()).toBe false
              expect(lineStateForScreenRow(presenter, 4).decorationClasses).toBeNull()
              expect(lineStateForScreenRow(presenter, 5).decorationClasses).toBeNull()
              expect(lineStateForScreenRow(presenter, 6).decorationClasses).toBeNull()

              expectStateUpdate presenter, -> editor.undo()
              expect(lineStateForScreenRow(presenter, 3).decorationClasses).toBeNull()
              expect(lineStateForScreenRow(presenter, 4).decorationClasses).toEqual ['a', 'b']
              expect(lineStateForScreenRow(presenter, 5).decorationClasses).toEqual ['a', 'b']
              expect(lineStateForScreenRow(presenter, 6).decorationClasses).toEqual ['a', 'b']
              expect(lineStateForScreenRow(presenter, 7).decorationClasses).toBeNull()

              expectStateUpdate presenter, -> marker1.setBufferRange([[2, 0], [4, 2]])
              expect(lineStateForScreenRow(presenter, 1).decorationClasses).toBeNull()
              expect(lineStateForScreenRow(presenter, 2).decorationClasses).toEqual ['a']
              expect(lineStateForScreenRow(presenter, 3).decorationClasses).toEqual ['a']
              expect(lineStateForScreenRow(presenter, 4).decorationClasses).toEqual ['a', 'b']
              expect(lineStateForScreenRow(presenter, 5).decorationClasses).toEqual ['b']
              expect(lineStateForScreenRow(presenter, 6).decorationClasses).toEqual ['b']
              expect(lineStateForScreenRow(presenter, 7).decorationClasses).toBeNull()

              expectStateUpdate presenter, -> decoration1.destroy()
              expect(lineStateForScreenRow(presenter, 2).decorationClasses).toBeNull()
              expect(lineStateForScreenRow(presenter, 3).decorationClasses).toBeNull()
              expect(lineStateForScreenRow(presenter, 4).decorationClasses).toEqual ['b']
              expect(lineStateForScreenRow(presenter, 5).decorationClasses).toEqual ['b']
              expect(lineStateForScreenRow(presenter, 6).decorationClasses).toEqual ['b']
              expect(lineStateForScreenRow(presenter, 7).decorationClasses).toBeNull()

              expectStateUpdate presenter, -> marker2.destroy()
              expect(lineStateForScreenRow(presenter, 2).decorationClasses).toBeNull()
              expect(lineStateForScreenRow(presenter, 3).decorationClasses).toBeNull()
              expect(lineStateForScreenRow(presenter, 4).decorationClasses).toBeNull()
              expect(lineStateForScreenRow(presenter, 5).decorationClasses).toBeNull()
              expect(lineStateForScreenRow(presenter, 6).decorationClasses).toBeNull()
              expect(lineStateForScreenRow(presenter, 7).decorationClasses).toBeNull()

            it "honors the 'onlyEmpty' option on line decorations", ->
              presenter = buildPresenter()
              marker = editor.markBufferRange([[4, 0], [6, 1]])
              decoration = editor.decorateMarker(marker, type: 'line', class: 'a', onlyEmpty: true)

              expect(lineStateForScreenRow(presenter, 4).decorationClasses).toBeNull()
              expect(lineStateForScreenRow(presenter, 5).decorationClasses).toBeNull()
              expect(lineStateForScreenRow(presenter, 6).decorationClasses).toBeNull()

              expectStateUpdate presenter, -> marker.clearTail()

              expect(lineStateForScreenRow(presenter, 4).decorationClasses).toBeNull()
              expect(lineStateForScreenRow(presenter, 5).decorationClasses).toBeNull()
              expect(lineStateForScreenRow(presenter, 6).decorationClasses).toEqual ['a']

            it "honors the 'onlyNonEmpty' option on line decorations", ->
              presenter = buildPresenter()
              marker = editor.markBufferRange([[4, 0], [6, 2]])
              decoration = editor.decorateMarker(marker, type: 'line', class: 'a', onlyNonEmpty: true)

              expect(lineStateForScreenRow(presenter, 4).decorationClasses).toEqual ['a']
              expect(lineStateForScreenRow(presenter, 5).decorationClasses).toEqual ['a']
              expect(lineStateForScreenRow(presenter, 6).decorationClasses).toEqual ['a']

              expectStateUpdate presenter, -> marker.clearTail()

              expect(lineStateForScreenRow(presenter, 6).decorationClasses).toBeNull()

            it "honors the 'onlyHead' option on line decorations", ->
              presenter = buildPresenter()
              marker = editor.markBufferRange([[4, 0], [6, 2]])
              decoration = editor.decorateMarker(marker, type: 'line', class: 'a', onlyHead: true)

              expect(lineStateForScreenRow(presenter, 4).decorationClasses).toBeNull()
              expect(lineStateForScreenRow(presenter, 5).decorationClasses).toBeNull()
              expect(lineStateForScreenRow(presenter, 6).decorationClasses).toEqual ['a']

            it "does not decorate the last line of a non-empty line decoration range if it ends at column 0", ->
              presenter = buildPresenter()
              marker = editor.markBufferRange([[4, 0], [6, 0]])
              decoration = editor.decorateMarker(marker, type: 'line', class: 'a')

              expect(lineStateForScreenRow(presenter, 4).decorationClasses).toEqual ['a']
              expect(lineStateForScreenRow(presenter, 5).decorationClasses).toEqual ['a']
              expect(lineStateForScreenRow(presenter, 6).decorationClasses).toBeNull()

            it "does not apply line decorations to mini editors", ->
              editor.setMini(true)
              presenter = buildPresenter(explicitHeight: 10)
              marker = editor.markBufferRange([[0, 0], [0, 0]])
              decoration = editor.decorateMarker(marker, type: 'line', class: 'a')
              expect(lineStateForScreenRow(presenter, 0).decorationClasses).toBeNull()

              expectStateUpdate presenter, -> editor.setMini(false)
              expect(lineStateForScreenRow(presenter, 0).decorationClasses).toEqual ['cursor-line', 'a']

              expectStateUpdate presenter, -> editor.setMini(true)
              expect(lineStateForScreenRow(presenter, 0).decorationClasses).toBeNull()

            it "only applies decorations to screen rows that are spanned by their marker when lines are soft-wrapped", ->
              editor.setText("a line that wraps, ok")
              editor.setSoftWrapped(true)
              editor.setEditorWidthInChars(16)
              marker = editor.markBufferRange([[0, 0], [0, 2]])
              editor.decorateMarker(marker, type: 'line', class: 'a')
              presenter = buildPresenter(explicitHeight: 10)

              expect(lineStateForScreenRow(presenter, 0).decorationClasses).toContain 'a'
              expect(lineStateForScreenRow(presenter, 1).decorationClasses).toBeNull()

              marker.setBufferRange([[0, 0], [0, Infinity]])
              expect(lineStateForScreenRow(presenter, 0).decorationClasses).toContain 'a'
              expect(lineStateForScreenRow(presenter, 1).decorationClasses).toContain 'a'

      describe ".cursors", ->
        stateForCursor = (presenter, cursorIndex) ->
          presenter.getState().content.cursors[presenter.model.getCursors()[cursorIndex].id]

        it "contains pixelRects for empty selections that are visible on screen", ->
          editor.setSelectedBufferRanges([
            [[1, 2], [1, 2]],
            [[2, 4], [2, 4]],
            [[3, 4], [3, 5]]
            [[5, 12], [5, 12]],
            [[8, 4], [8, 4]]
          ])
          presenter = buildPresenter(explicitHeight: 30, scrollTop: 20)

          expect(stateForCursor(presenter, 0)).toBeUndefined()
          expect(stateForCursor(presenter, 1)).toEqual {top: 0, left: 4 * 10, width: 10, height: 10}
          expect(stateForCursor(presenter, 2)).toBeUndefined()
          expect(stateForCursor(presenter, 3)).toEqual {top: 5 * 10 - 20, left: 12 * 10, width: 10, height: 10}
          expect(stateForCursor(presenter, 4)).toBeUndefined()

        it "is empty until all of the required measurements are assigned", ->
          presenter = buildPresenter(explicitHeight: null, lineHeight: null, scrollTop: null, baseCharacterWidth: null, horizontalScrollbarHeight: null)
          expect(presenter.getState().content.cursors).toEqual({})

          presenter.setExplicitHeight(25)
          expect(presenter.getState().content.cursors).toEqual({})

          presenter.setLineHeight(10)
          expect(presenter.getState().content.cursors).toEqual({})

          presenter.setScrollTop(0)
          expect(presenter.getState().content.cursors).toEqual({})

          presenter.setBaseCharacterWidth(8)
          expect(presenter.getState().content.cursors).toEqual({})

          presenter.setHorizontalScrollbarHeight(10)
          expect(presenter.getState().content.cursors).not.toEqual({})

        it "updates when ::scrollTop changes", ->
          editor.setSelectedBufferRanges([
            [[1, 2], [1, 2]],
            [[2, 4], [2, 4]],
            [[3, 4], [3, 5]]
            [[5, 12], [5, 12]],
            [[8, 4], [8, 4]]
          ])
          presenter = buildPresenter(explicitHeight: 30, scrollTop: 20)

          expectStateUpdate presenter, -> presenter.setScrollTop(5 * 10)
          expect(stateForCursor(presenter, 0)).toBeUndefined()
          expect(stateForCursor(presenter, 1)).toBeUndefined()
          expect(stateForCursor(presenter, 2)).toBeUndefined()
          expect(stateForCursor(presenter, 3)).toEqual {top: 0, left: 12 * 10, width: 10, height: 10}
          expect(stateForCursor(presenter, 4)).toEqual {top: 8 * 10 - 50, left: 4 * 10, width: 10, height: 10}

        it "updates when ::explicitHeight changes", ->
          editor.setSelectedBufferRanges([
            [[1, 2], [1, 2]],
            [[2, 4], [2, 4]],
            [[3, 4], [3, 5]]
            [[5, 12], [5, 12]],
            [[8, 4], [8, 4]]
          ])
          presenter = buildPresenter(explicitHeight: 20, scrollTop: 20)

          expectStateUpdate presenter, -> presenter.setExplicitHeight(30)
          expect(stateForCursor(presenter, 0)).toBeUndefined()
          expect(stateForCursor(presenter, 1)).toEqual {top: 0, left: 4 * 10, width: 10, height: 10}
          expect(stateForCursor(presenter, 2)).toBeUndefined()
          expect(stateForCursor(presenter, 3)).toEqual {top: 5 * 10 - 20, left: 12 * 10, width: 10, height: 10}
          expect(stateForCursor(presenter, 4)).toBeUndefined()

        it "updates when ::lineHeight changes", ->
          editor.setSelectedBufferRanges([
            [[1, 2], [1, 2]],
            [[2, 4], [2, 4]],
            [[3, 4], [3, 5]]
            [[5, 12], [5, 12]],
            [[8, 4], [8, 4]]
          ])
          presenter = buildPresenter(explicitHeight: 20, scrollTop: 20)

          expectStateUpdate presenter, -> presenter.setLineHeight(5)
          expect(stateForCursor(presenter, 0)).toBeUndefined()
          expect(stateForCursor(presenter, 1)).toBeUndefined()
          expect(stateForCursor(presenter, 2)).toBeUndefined()
          expect(stateForCursor(presenter, 3)).toEqual {top: 5, left: 12 * 10, width: 10, height: 5}
          expect(stateForCursor(presenter, 4)).toEqual {top: 8 * 5 - 20, left: 4 * 10, width: 10, height: 5}

        it "updates when ::baseCharacterWidth changes", ->
          editor.setCursorBufferPosition([2, 4])
          presenter = buildPresenter(explicitHeight: 20, scrollTop: 20)

          expectStateUpdate presenter, -> presenter.setBaseCharacterWidth(20)
          expect(stateForCursor(presenter, 0)).toEqual {top: 0, left: 4 * 20, width: 20, height: 10}

        it "updates when scoped character widths change", ->
          waitsForPromise ->
            atom.packages.activatePackage('language-javascript')

          runs ->
            editor.setCursorBufferPosition([1, 4])
            presenter = buildPresenter(explicitHeight: 20)

            expectStateUpdate presenter, -> presenter.setScopedCharacterWidth(['source.js', 'storage.modifier.js'], 'v', 20)
            expect(stateForCursor(presenter, 0)).toEqual {top: 1 * 10, left: (3 * 10) + 20, width: 10, height: 10}

            expectStateUpdate presenter, -> presenter.setScopedCharacterWidth(['source.js', 'storage.modifier.js'], 'r', 20)
            expect(stateForCursor(presenter, 0)).toEqual {top: 1 * 10, left: (3 * 10) + 20, width: 20, height: 10}

        it "updates when cursors are added, moved, hidden, shown, or destroyed", ->
          editor.setSelectedBufferRanges([
            [[1, 2], [1, 2]],
            [[3, 4], [3, 5]]
          ])
          presenter = buildPresenter(explicitHeight: 20, scrollTop: 20)

          # moving into view
          expect(stateForCursor(presenter, 0)).toBeUndefined()
          editor.getCursors()[0].setBufferPosition([2, 4])
          expect(stateForCursor(presenter, 0)).toEqual {top: 0, left: 4 * 10, width: 10, height: 10}

          # showing
          expectStateUpdate presenter, -> editor.getSelections()[1].clear()
          expect(stateForCursor(presenter, 1)).toEqual {top: 5, left: 5 * 10, width: 10, height: 10}

          # hiding
          expectStateUpdate presenter, -> editor.getSelections()[1].setBufferRange([[3, 4], [3, 5]])
          expect(stateForCursor(presenter, 1)).toBeUndefined()

          # moving out of view
          expectStateUpdate presenter, -> editor.getCursors()[0].setBufferPosition([10, 4])
          expect(stateForCursor(presenter, 0)).toBeUndefined()

          # adding
          expectStateUpdate presenter, -> editor.addCursorAtBufferPosition([4, 4])
          expect(stateForCursor(presenter, 2)).toEqual {top: 5, left: 4 * 10, width: 10, height: 10}

          # moving added cursor
          expectStateUpdate presenter, -> editor.getCursors()[2].setBufferPosition([4, 6])
          expect(stateForCursor(presenter, 2)).toEqual {top: 5, left: 6 * 10, width: 10, height: 10}

          # destroying
          destroyedCursor = editor.getCursors()[2]
          expectStateUpdate presenter, -> destroyedCursor.destroy()
          expect(presenter.getState().content.cursors[destroyedCursor.id]).toBeUndefined()

        it "makes cursors as wide as the ::baseCharacterWidth if they're at the end of a line", ->
          editor.setCursorBufferPosition([1, Infinity])
          presenter = buildPresenter(explicitHeight: 20, scrollTop: 0)
          expect(stateForCursor(presenter, 0).width).toBe 10

      describe ".cursorsVisible", ->
        it "alternates between true and false twice per ::cursorBlinkPeriod when the editor is focused", ->
          cursorBlinkPeriod = 100
          cursorBlinkResumeDelay = 200
          presenter = buildPresenter({cursorBlinkPeriod, cursorBlinkResumeDelay, focused: true})

          expect(presenter.getState().content.cursorsVisible).toBe true
          expectStateUpdate presenter, -> advanceClock(cursorBlinkPeriod / 2)
          expect(presenter.getState().content.cursorsVisible).toBe false
          expectStateUpdate presenter, -> advanceClock(cursorBlinkPeriod / 2)
          expect(presenter.getState().content.cursorsVisible).toBe true
          expectStateUpdate presenter, -> advanceClock(cursorBlinkPeriod / 2)
          expect(presenter.getState().content.cursorsVisible).toBe false
          expectStateUpdate presenter, -> advanceClock(cursorBlinkPeriod / 2)
          expect(presenter.getState().content.cursorsVisible).toBe true

          expectStateUpdate presenter, -> presenter.setFocused(false)
          expect(presenter.getState().content.cursorsVisible).toBe false
          advanceClock(cursorBlinkPeriod / 2)
          expect(presenter.getState().content.cursorsVisible).toBe false
          advanceClock(cursorBlinkPeriod / 2)
          expect(presenter.getState().content.cursorsVisible).toBe false

          expectStateUpdate presenter, -> presenter.setFocused(true)
          expect(presenter.getState().content.cursorsVisible).toBe true
          expectStateUpdate presenter, -> advanceClock(cursorBlinkPeriod / 2)
          expect(presenter.getState().content.cursorsVisible).toBe false

        it "stops alternating for ::cursorBlinkResumeDelay when a cursor moves or a cursor is added", ->
          cursorBlinkPeriod = 100
          cursorBlinkResumeDelay = 200
          presenter = buildPresenter({cursorBlinkPeriod, cursorBlinkResumeDelay, focused: true})

          expect(presenter.getState().content.cursorsVisible).toBe true
          expectStateUpdate presenter, -> advanceClock(cursorBlinkPeriod / 2)
          expect(presenter.getState().content.cursorsVisible).toBe false

          expectStateUpdate presenter, -> editor.moveRight()
          expect(presenter.getState().content.cursorsVisible).toBe true

          expectStateUpdate presenter, ->
            advanceClock(cursorBlinkResumeDelay)
            advanceClock(cursorBlinkPeriod / 2)

          expect(presenter.getState().content.cursorsVisible).toBe false
          expectStateUpdate presenter, -> advanceClock(cursorBlinkPeriod / 2)
          expect(presenter.getState().content.cursorsVisible).toBe true
          expectStateUpdate presenter, -> advanceClock(cursorBlinkPeriod / 2)
          expect(presenter.getState().content.cursorsVisible).toBe false

          expectStateUpdate presenter, -> editor.addCursorAtBufferPosition([1, 0])
          expect(presenter.getState().content.cursorsVisible).toBe true

          expectStateUpdate presenter, ->
            advanceClock(cursorBlinkResumeDelay)
            advanceClock(cursorBlinkPeriod / 2)
          expect(presenter.getState().content.cursorsVisible).toBe false

      describe ".highlights", ->
        stateForHighlight = (presenter, decoration) ->
          presenter.getState().content.highlights[decoration.id]

        stateForSelection = (presenter, selectionIndex) ->
          selection = presenter.model.getSelections()[selectionIndex]
          stateForHighlight(presenter, selection.decoration)

        it "contains states for highlights that are visible on screen", ->
          # off-screen above
          marker1 = editor.markBufferRange([[0, 0], [1, 0]])
          highlight1 = editor.decorateMarker(marker1, type: 'highlight', class: 'a')

          # partially off-screen above, 1 of 2 regions on screen
          marker2 = editor.markBufferRange([[1, 6], [2, 6]])
          highlight2 = editor.decorateMarker(marker2, type: 'highlight', class: 'b')

          # partially off-screen above, 2 of 3 regions on screen
          marker3 = editor.markBufferRange([[0, 6], [3, 6]])
          highlight3 = editor.decorateMarker(marker3, type: 'highlight', class: 'c')

          # on-screen
          marker4 = editor.markBufferRange([[2, 6], [4, 6]])
          highlight4 = editor.decorateMarker(marker4, type: 'highlight', class: 'd')

          # partially off-screen below, 2 of 3 regions on screen
          marker5 = editor.markBufferRange([[3, 6], [6, 6]])
          highlight5 = editor.decorateMarker(marker5, type: 'highlight', class: 'e')

          # partially off-screen below, 1 of 3 regions on screen
          marker6 = editor.markBufferRange([[5, 6], [7, 6]])
          highlight6 = editor.decorateMarker(marker6, type: 'highlight', class: 'f')

          # off-screen below
          marker7 = editor.markBufferRange([[6, 6], [7, 6]])
          highlight7 = editor.decorateMarker(marker7, type: 'highlight', class: 'g')

          # on-screen, empty
          marker8 = editor.markBufferRange([[2, 2], [2, 2]])
          highlight8 = editor.decorateMarker(marker8, type: 'highlight', class: 'h')

          presenter = buildPresenter(explicitHeight: 30, scrollTop: 20)

          expect(stateForHighlight(presenter, highlight1)).toBeUndefined()

          expectValues stateForHighlight(presenter, highlight2), {
            class: 'b'
            regions: [
              {top: 2 * 10 - 20, left: 0 * 10, width: 6 * 10, height: 1 * 10}
            ]
          }

          expectValues stateForHighlight(presenter, highlight3), {
            class: 'c'
            regions: [
              {top: 2 * 10 - 20, left: 0 * 10, right: 0, height: 1 * 10}
              {top: 3 * 10 - 20, left: 0 * 10, width: 6 * 10, height: 1 * 10}
            ]
          }

          expectValues stateForHighlight(presenter, highlight4), {
            class: 'd'
            regions: [
              {top: 2 * 10 - 20, left: 6 * 10, right: 0, height: 1 * 10}
              {top: 3 * 10 - 20, left: 0, right: 0, height: 1 * 10}
              {top: 4 * 10 - 20, left: 0, width: 6 * 10, height: 1 * 10}
            ]
          }

          expectValues stateForHighlight(presenter, highlight5), {
            class: 'e'
            regions: [
              {top: 3 * 10 - 20, left: 6 * 10, right: 0, height: 1 * 10}
              {top: 4 * 10 - 20, left: 0 * 10, right: 0, height: 2 * 10}
            ]
          }

          expectValues stateForHighlight(presenter, highlight6), {
            class: 'f'
            regions: [
              {top: 5 * 10 - 20, left: 6 * 10, right: 0, height: 1 * 10}
            ]
          }

          expect(stateForHighlight(presenter, highlight7)).toBeUndefined()
          expect(stateForHighlight(presenter, highlight8)).toBeUndefined()

        it "is empty until all of the required measurements are assigned", ->
          editor.setSelectedBufferRanges([
            [[0, 2], [2, 4]],
          ])

          presenter = buildPresenter(explicitHeight: null, lineHeight: null, scrollTop: null, baseCharacterWidth: null)
          expect(presenter.getState().content.highlights).toEqual({})

          presenter.setExplicitHeight(25)
          expect(presenter.getState().content.highlights).toEqual({})

          presenter.setLineHeight(10)
          expect(presenter.getState().content.highlights).toEqual({})

          presenter.setScrollTop(0)
          expect(presenter.getState().content.highlights).toEqual({})

          presenter.setBaseCharacterWidth(8)
          expect(presenter.getState().content.highlights).not.toEqual({})

        it "does not include highlights for invalid markers", ->
          marker = editor.markBufferRange([[2, 2], [2, 4]], invalidate: 'touch')
          highlight = editor.decorateMarker(marker, type: 'highlight', class: 'h')

          presenter = buildPresenter(explicitHeight: 30, scrollTop: 20)

          expect(stateForHighlight(presenter, highlight)).toBeDefined()
          expectStateUpdate presenter, -> editor.getBuffer().insert([2, 2], "stuff")
          expect(stateForHighlight(presenter, highlight)).toBeUndefined()

        it "updates when ::scrollTop changes", ->
          editor.setSelectedBufferRanges([
            [[6, 2], [6, 4]],
          ])

          presenter = buildPresenter(explicitHeight: 30, scrollTop: 20)

          expect(stateForSelection(presenter, 0)).toBeUndefined()
          expectStateUpdate presenter, -> presenter.setScrollTop(5 * 10)
          expect(stateForSelection(presenter, 0)).toBeDefined()
          expectStateUpdate presenter, -> presenter.setScrollTop(2 * 10)
          expect(stateForSelection(presenter, 0)).toBeUndefined()

        it "updates when ::explicitHeight changes", ->
          editor.setSelectedBufferRanges([
            [[6, 2], [6, 4]],
          ])

          presenter = buildPresenter(explicitHeight: 20, scrollTop: 20)

          expect(stateForSelection(presenter, 0)).toBeUndefined()
          expectStateUpdate presenter, -> presenter.setExplicitHeight(60)
          expect(stateForSelection(presenter, 0)).toBeDefined()
          expectStateUpdate presenter, -> presenter.setExplicitHeight(20)
          expect(stateForSelection(presenter, 0)).toBeUndefined()

        it "updates when ::lineHeight changes", ->
          editor.setSelectedBufferRanges([
            [[2, 2], [2, 4]],
            [[3, 4], [3, 6]],
          ])

          presenter = buildPresenter(explicitHeight: 20, scrollTop: 0)

          expectValues stateForSelection(presenter, 0), {
            regions: [
              {top: 2 * 10, left: 2 * 10, width: 2 * 10, height: 10}
            ]
          }
          expect(stateForSelection(presenter, 1)).toBeUndefined()

          expectStateUpdate presenter, -> presenter.setLineHeight(5)

          expectValues stateForSelection(presenter, 0), {
            regions: [
              {top: 2 * 5, left: 2 * 10, width: 2 * 10, height: 5}
            ]
          }

          expectValues stateForSelection(presenter, 1), {
            regions: [
              {top: 3 * 5, left: 4 * 10, width: 2 * 10, height: 5}
            ]
          }

        it "updates when ::baseCharacterWidth changes", ->
          editor.setSelectedBufferRanges([
            [[2, 2], [2, 4]],
          ])

          presenter = buildPresenter(explicitHeight: 20, scrollTop: 0)

          expectValues stateForSelection(presenter, 0), {
            regions: [{top: 2 * 10, left: 2 * 10, width: 2 * 10, height: 10}]
          }
          expectStateUpdate presenter, -> presenter.setBaseCharacterWidth(20)
          expectValues stateForSelection(presenter, 0), {
            regions: [{top: 2 * 10, left: 2 * 20, width: 2 * 20, height: 10}]
          }

        it "updates when scoped character widths change", ->
          waitsForPromise ->
            atom.packages.activatePackage('language-javascript')

          runs ->
            editor.setSelectedBufferRanges([
              [[2, 4], [2, 6]],
            ])

            presenter = buildPresenter(explicitHeight: 20, scrollTop: 0)

            expectValues stateForSelection(presenter, 0), {
              regions: [{top: 2 * 10, left: 4 * 10, width: 2 * 10, height: 10}]
            }
            expectStateUpdate presenter, -> presenter.setScopedCharacterWidth(['source.js', 'keyword.control.js'], 'i', 20)
            expectValues stateForSelection(presenter, 0), {
              regions: [{top: 2 * 10, left: 4 * 10, width: 20 + 10, height: 10}]
            }

        it "updates when highlight decorations are added, moved, hidden, shown, or destroyed", ->
          editor.setSelectedBufferRanges([
            [[1, 2], [1, 4]],
            [[3, 4], [3, 6]]
          ])
          presenter = buildPresenter(explicitHeight: 20, scrollTop: 0)

          expectValues stateForSelection(presenter, 0), {
            regions: [{top: 1 * 10, left: 2 * 10, width: 2 * 10, height: 10}]
          }
          expect(stateForSelection(presenter, 1)).toBeUndefined()

          # moving into view
          expectStateUpdate presenter, -> editor.getSelections()[1].setBufferRange([[2, 4], [2, 6]], autoscroll: false)
          expectValues stateForSelection(presenter, 1), {
            regions: [{top: 2 * 10, left: 4 * 10, width: 2 * 10, height: 10}]
          }

          # becoming empty
          expectStateUpdate presenter, -> editor.getSelections()[1].clear(autoscroll: false)
          expect(stateForSelection(presenter, 1)).toBeUndefined()

          # becoming non-empty
          expectStateUpdate presenter, -> editor.getSelections()[1].setBufferRange([[2, 4], [2, 6]], autoscroll: false)
          expectValues stateForSelection(presenter, 1), {
            regions: [{top: 2 * 10, left: 4 * 10, width: 2 * 10, height: 10}]
          }

          # moving out of view
          expectStateUpdate presenter, -> editor.getSelections()[1].setBufferRange([[3, 4], [3, 6]], autoscroll: false)
          expect(stateForSelection(presenter, 1)).toBeUndefined()

          # adding
          expectStateUpdate presenter, -> editor.addSelectionForBufferRange([[1, 4], [1, 6]], autoscroll: false)
          expectValues stateForSelection(presenter, 2), {
            regions: [{top: 1 * 10, left: 4 * 10, width: 2 * 10, height: 10}]
          }

          # moving added selection
          expectStateUpdate presenter, -> editor.getSelections()[2].setBufferRange([[1, 4], [1, 8]], autoscroll: false)
          expectValues stateForSelection(presenter, 2), {
            regions: [{top: 1 * 10, left: 4 * 10, width: 4 * 10, height: 10}]
          }

          # destroying
          destroyedSelection = editor.getSelections()[2]
          expectStateUpdate presenter, -> destroyedSelection.destroy()
          expect(stateForHighlight(presenter, destroyedSelection.decoration)).toBeUndefined()

        it "updates when highlight decorations' properties are updated", ->
          marker = editor.markBufferRange([[2, 2], [2, 4]])
          highlight = editor.decorateMarker(marker, type: 'highlight', class: 'a')

          presenter = buildPresenter(explicitHeight: 30, scrollTop: 20)

          expectValues stateForHighlight(presenter, highlight), {class: 'a'}
          expectStateUpdate presenter, -> highlight.setProperties(class: 'b', type: 'highlight')
          expectValues stateForHighlight(presenter, highlight), {class: 'b'}

        it "increments the .flashCount and sets the .flashClass and .flashDuration when the highlight model flashes", ->
          presenter = buildPresenter(explicitHeight: 30, scrollTop: 20)

          marker = editor.markBufferRange([[2, 2], [2, 4]])
          highlight = editor.decorateMarker(marker, type: 'highlight', class: 'a')
          expectStateUpdate presenter, -> highlight.flash('b', 500)

          expectValues stateForHighlight(presenter, highlight), {
            flashClass: 'b'
            flashDuration: 500
            flashCount: 1
          }

          expectStateUpdate presenter, -> highlight.flash('c', 600)

          expectValues stateForHighlight(presenter, highlight), {
            flashClass: 'c'
            flashDuration: 600
            flashCount: 2
          }

      describe ".overlays", ->
        [item] = []
        stateForOverlay = (presenter, decoration) ->
          presenter.getState().content.overlays[decoration.id]

        it "contains state for overlay decorations both initially and when their markers move", ->
          marker = editor.markBufferPosition([2, 13], invalidate: 'touch')
          decoration = editor.decorateMarker(marker, {type: 'overlay', item})
          presenter = buildPresenter(explicitHeight: 30, scrollTop: 20)

          # Initial state
          expectValues stateForOverlay(presenter, decoration), {
            item: item
            pixelPosition: {top: 3 * 10 - presenter.state.content.scrollTop, left: 13 * 10}
          }

          # Change range
          expectStateUpdate presenter, -> marker.setBufferRange([[2, 13], [4, 6]])
          expectValues stateForOverlay(presenter, decoration), {
            item: item
            pixelPosition: {top: 5 * 10 - presenter.state.content.scrollTop, left: 6 * 10}
          }

          # Valid -> invalid
          expectStateUpdate presenter, -> editor.getBuffer().insert([2, 14], 'x')
          expect(stateForOverlay(presenter, decoration)).toBeUndefined()

          # Invalid -> valid
          expectStateUpdate presenter, -> editor.undo()
          expectValues stateForOverlay(presenter, decoration), {
            item: item
            pixelPosition: {top: 5 * 10 - presenter.state.content.scrollTop, left: 6 * 10}
          }

          # Reverse direction
          expectStateUpdate presenter, -> marker.setBufferRange([[2, 13], [4, 6]], reversed: true)
          expectValues stateForOverlay(presenter, decoration), {
            item: item
            pixelPosition: {top: 3 * 10 - presenter.state.content.scrollTop, left: 13 * 10}
          }

          # Destroy
          decoration.destroy()
          expect(stateForOverlay(presenter, decoration)).toBeUndefined()

          # Add
          decoration2 = editor.decorateMarker(marker, {type: 'overlay', item})
          expectValues stateForOverlay(presenter, decoration2), {
            item: item
            pixelPosition: {top: 3 * 10 - presenter.state.content.scrollTop, left: 13 * 10}
          }

        it "updates when ::baseCharacterWidth changes", ->
          scrollTop = 20
          marker = editor.markBufferPosition([2, 13], invalidate: 'touch')
          decoration = editor.decorateMarker(marker, {type: 'overlay', item})
          presenter = buildPresenter({explicitHeight: 30, scrollTop})

          expectValues stateForOverlay(presenter, decoration), {
            item: item
            pixelPosition: {top: 3 * 10 - scrollTop, left: 13 * 10}
          }

          expectStateUpdate presenter, -> presenter.setBaseCharacterWidth(5)

          expectValues stateForOverlay(presenter, decoration), {
            item: item
            pixelPosition: {top: 3 * 10 - scrollTop, left: 13 * 5}
          }

        it "updates when ::lineHeight changes", ->
          scrollTop = 20
          marker = editor.markBufferPosition([2, 13], invalidate: 'touch')
          decoration = editor.decorateMarker(marker, {type: 'overlay', item})
          presenter = buildPresenter({explicitHeight: 30, scrollTop})

          expectValues stateForOverlay(presenter, decoration), {
            item: item
            pixelPosition: {top: 3 * 10 - scrollTop, left: 13 * 10}
          }

          expectStateUpdate presenter, -> presenter.setLineHeight(5)

          expectValues stateForOverlay(presenter, decoration), {
            item: item
            pixelPosition: {top: 3 * 5 - scrollTop, left: 13 * 10}
          }

        it "honors the 'position' option on overlay decorations", ->
          scrollTop = 20
          marker = editor.markBufferRange([[2, 13], [4, 14]], invalidate: 'touch')
          decoration = editor.decorateMarker(marker, {type: 'overlay', position: 'tail', item})
          presenter = buildPresenter({explicitHeight: 30, scrollTop})
          expectValues stateForOverlay(presenter, decoration), {
            item: item
            pixelPosition: {top: 3 * 10 - scrollTop, left: 13 * 10}
          }

        it "is empty until all of the required measurements are assigned", ->
          marker = editor.markBufferRange([[2, 13], [4, 14]], invalidate: 'touch')
          decoration = editor.decorateMarker(marker, {type: 'overlay', position: 'tail', item})

          presenter = buildPresenter(baseCharacterWidth: null, lineHeight: null, windowWidth: null, windowHeight: null, boundingClientRect: null)
          expect(presenter.getState().content.overlays).toEqual({})

          presenter.setBaseCharacterWidth(10)
          expect(presenter.getState().content.overlays).toEqual({})

          presenter.setLineHeight(10)
          expect(presenter.getState().content.overlays).toEqual({})

          presenter.setWindowSize(500, 100)
          expect(presenter.getState().content.overlays).toEqual({})

          presenter.setBoundingClientRect({top: 0, left: 0, height: 100, width: 500})
          expect(presenter.getState().content.overlays).not.toEqual({})

        describe "when the overlay has been measured", ->
          [gutterWidth, windowWidth, windowHeight, itemWidth, itemHeight, contentMargin, boundingClientRect, contentFrameWidth] = []
          beforeEach ->
            item = {}
            gutterWidth = 5 * 10 # 5 chars wide
            contentFrameWidth = 30 * 10
            windowWidth = gutterWidth + contentFrameWidth
            windowHeight = 9 * 10

            itemWidth = 4 * 10
            itemHeight = 4 * 10
            contentMargin = 0

            boundingClientRect =
              top: 0
              left: 0,
              width: windowWidth
              height: windowHeight

          it "slides horizontally left when near the right edge", ->
            scrollLeft = 20
            marker = editor.markBufferPosition([0, 26], invalidate: 'never')
            decoration = editor.decorateMarker(marker, {type: 'overlay', item})

            presenter = buildPresenter({scrollLeft, windowWidth, windowHeight, contentFrameWidth, boundingClientRect, gutterWidth})
            expectStateUpdate presenter, ->
              presenter.setOverlayDimensions(decoration.id, itemWidth, itemHeight, contentMargin)

            expectValues stateForOverlay(presenter, decoration), {
              item: item
              pixelPosition: {top: 1 * 10, left: 26 * 10 + gutterWidth - scrollLeft}
            }

            expectStateUpdate presenter, -> editor.insertText('a')
            expectValues stateForOverlay(presenter, decoration), {
              item: item
              pixelPosition: {top: 1 * 10, left: windowWidth - itemWidth}
            }

            expectStateUpdate presenter, -> editor.insertText('b')
            expectValues stateForOverlay(presenter, decoration), {
              item: item
              pixelPosition: {top: 1 * 10, left: windowWidth - itemWidth}
            }

          it "flips vertically when near the bottom edge", ->
            scrollTop = 10
            marker = editor.markBufferPosition([5, 0], invalidate: 'never')
            decoration = editor.decorateMarker(marker, {type: 'overlay', item})

            presenter = buildPresenter({scrollTop, windowWidth, windowHeight, contentFrameWidth, boundingClientRect, gutterWidth})
            expectStateUpdate presenter, ->
              presenter.setOverlayDimensions(decoration.id, itemWidth, itemHeight, contentMargin)

            expectValues stateForOverlay(presenter, decoration), {
              item: item
              pixelPosition: {top: 6 * 10 - scrollTop, left: gutterWidth}
            }

            expectStateUpdate presenter, ->
              editor.insertNewline()
              editor.setScrollTop(scrollTop) # I'm fighting the editor
            expectValues stateForOverlay(presenter, decoration), {
              item: item
              pixelPosition: {top: 6 * 10 - scrollTop - itemHeight, left: gutterWidth}
            }

          describe "when the overlay item has a margin", ->
            beforeEach ->
              itemWidth = 12 * 10
              contentMargin = -(gutterWidth + 2 * 10)

            it "slides horizontally right when near the left edge with margin", ->
              editor.setCursorBufferPosition([0, 3])
              cursor = editor.getLastCursor()
              marker = cursor.marker
              decoration = editor.decorateMarker(marker, {type: 'overlay', item})

              presenter = buildPresenter({windowWidth, windowHeight, contentFrameWidth, boundingClientRect, gutterWidth})
              expectStateUpdate presenter, ->
                presenter.setOverlayDimensions(decoration.id, itemWidth, itemHeight, contentMargin)

              expectValues stateForOverlay(presenter, decoration), {
                item: item
                pixelPosition: {top: 1 * 10, left: 3 * 10 + gutterWidth}
              }

              expectStateUpdate presenter, -> cursor.moveLeft()
              expectValues stateForOverlay(presenter, decoration), {
                item: item
                pixelPosition: {top: 1 * 10, left: -contentMargin}
              }

              expectStateUpdate presenter, -> cursor.moveLeft()
              expectValues stateForOverlay(presenter, decoration), {
                item: item
                pixelPosition: {top: 1 * 10, left: -contentMargin}
              }

          describe "when the editor is very small", ->
            beforeEach ->
              windowWidth = gutterWidth + 6 * 10
              windowHeight = 6 * 10
              contentFrameWidth = windowWidth - gutterWidth
              boundingClientRect.width = windowWidth
              boundingClientRect.height = windowHeight

            it "does not flip vertically and force the overlay to have a negative top", ->
              marker = editor.markBufferPosition([1, 0], invalidate: 'never')
              decoration = editor.decorateMarker(marker, {type: 'overlay', item})

              presenter = buildPresenter({windowWidth, windowHeight, contentFrameWidth, boundingClientRect, gutterWidth})
              expectStateUpdate presenter, ->
                presenter.setOverlayDimensions(decoration.id, itemWidth, itemHeight, contentMargin)

              expectValues stateForOverlay(presenter, decoration), {
                item: item
                pixelPosition: {top: 2 * 10, left: 0 * 10 + gutterWidth}
              }

              expectStateUpdate presenter, -> editor.insertNewline()
              expectValues stateForOverlay(presenter, decoration), {
                item: item
                pixelPosition: {top: 3 * 10, left: gutterWidth}
              }

            it "does not adjust horizontally and force the overlay to have a negative left", ->
              itemWidth = 6 * 10

              marker = editor.markBufferPosition([0, 0], invalidate: 'never')
              decoration = editor.decorateMarker(marker, {type: 'overlay', item})

              presenter = buildPresenter({windowWidth, windowHeight, contentFrameWidth, boundingClientRect, gutterWidth})
              expectStateUpdate presenter, ->
                presenter.setOverlayDimensions(decoration.id, itemWidth, itemHeight, contentMargin)

              expectValues stateForOverlay(presenter, decoration), {
                item: item
                pixelPosition: {top: 10, left: gutterWidth}
              }

              windowWidth = gutterWidth + 5 * 10
              expectStateUpdate presenter, -> presenter.setWindowSize(windowWidth, windowHeight)
              expectValues stateForOverlay(presenter, decoration), {
                item: item
                pixelPosition: {top: 10, left: windowWidth - itemWidth}
              }

              windowWidth = gutterWidth + 1 * 10
              expectStateUpdate presenter, -> presenter.setWindowSize(windowWidth, windowHeight)
              expectValues stateForOverlay(presenter, decoration), {
                item: item
                pixelPosition: {top: 10, left: 0}
              }

              windowWidth = gutterWidth
              expectStateUpdate presenter, -> presenter.setWindowSize(windowWidth, windowHeight)
              expectValues stateForOverlay(presenter, decoration), {
                item: item
                pixelPosition: {top: 10, left: 0}
              }

    describe ".height", ->
      it "tracks the computed content height if ::autoHeight is true so the editor auto-expands vertically", ->
        presenter = buildPresenter(explicitHeight: null, autoHeight: true)
        expect(presenter.getState().height).toBe editor.getScreenLineCount() * 10

        expectStateUpdate presenter, -> presenter.setAutoHeight(false)
        expect(presenter.getState().height).toBe null

        expectStateUpdate presenter, -> presenter.setAutoHeight(true)
        expect(presenter.getState().height).toBe editor.getScreenLineCount() * 10

        expectStateUpdate presenter, -> presenter.setLineHeight(20)
        expect(presenter.getState().height).toBe editor.getScreenLineCount() * 20

        expectStateUpdate presenter, -> editor.getBuffer().append("\n\n\n")
        expect(presenter.getState().height).toBe editor.getScreenLineCount() * 20

    describe ".focused", ->
      it "tracks the value of ::focused", ->
        presenter = buildPresenter(focused: false)
        expect(presenter.getState().focused).toBe false
        expectStateUpdate presenter, -> presenter.setFocused(true)
        expect(presenter.getState().focused).toBe true
        expectStateUpdate presenter, -> presenter.setFocused(false)
        expect(presenter.getState().focused).toBe false

    describe ".gutters", ->
      getStateForGutterWithName = (presenter, gutterName) ->
        gutterDescriptions = presenter.getState().gutters
        for description in gutterDescriptions
          gutter = description.gutter
          return description if gutter.name is gutterName

      describe "the array itself, an array of gutter descriptions", ->
        it "updates when gutters are added to the editor model, and keeps the gutters sorted by priority", ->
          presenter = buildPresenter()
          gutter1 = editor.addGutter({name: 'test-gutter-1', priority: -100, visible: true})
          gutter2 = editor.addGutter({name: 'test-gutter-2', priority: 100, visible: false})

          expectedGutterOrder = [gutter1, editor.gutterWithName('line-number'), gutter2]
          for gutterDescription, index in presenter.getState().gutters
            expect(gutterDescription.gutter).toEqual expectedGutterOrder[index]

        it "updates when the visibility of a gutter changes", ->
          presenter = buildPresenter()
          gutter = editor.addGutter({name: 'test-gutter', visible: true})
          expect(getStateForGutterWithName(presenter, 'test-gutter').visible).toBe true
          gutter.hide()
          expect(getStateForGutterWithName(presenter, 'test-gutter').visible).toBe false

        it "updates when a gutter is removed", ->
          presenter = buildPresenter()
          gutter = editor.addGutter({name: 'test-gutter', visible: true})
          expect(getStateForGutterWithName(presenter, 'test-gutter').visible).toBe true
          gutter.destroy()
          expect(getStateForGutterWithName(presenter, 'test-gutter')).toBeUndefined()

      describe "for a gutter description that corresponds to the line-number gutter", ->
        getLineNumberGutterState = (presenter) ->
          gutterDescriptions = presenter.getState().gutters
          for description in gutterDescriptions
            gutter = description.gutter
            return description if gutter.name is 'line-number'

        describe ".visible", ->
          it "is true iff the editor isn't mini, ::isLineNumberGutterVisible is true on the editor, and the 'editor.showLineNumbers' config is enabled", ->
            presenter = buildPresenter()

            expect(editor.isLineNumberGutterVisible()).toBe true
            expect(getLineNumberGutterState(presenter).visible).toBe true

            expectStateUpdate presenter, -> editor.setMini(true)
            expect(getLineNumberGutterState(presenter)).toBeUndefined()

            expectStateUpdate presenter, -> editor.setMini(false)
            expect(getLineNumberGutterState(presenter).visible).toBe true

            expectStateUpdate presenter, -> editor.setLineNumberGutterVisible(false)
            expect(getLineNumberGutterState(presenter).visible).toBe false

            expectStateUpdate presenter, -> editor.setLineNumberGutterVisible(true)
            expect(getLineNumberGutterState(presenter).visible).toBe true

            expectStateUpdate presenter, -> atom.config.set('editor.showLineNumbers', false)
            expect(getLineNumberGutterState(presenter).visible).toBe false

          it "gets updated when the editor's grammar changes", ->
            presenter = buildPresenter()

            atom.config.set('editor.showLineNumbers', false, scopeSelector: '.source.js')
            expect(getLineNumberGutterState(presenter).visible).toBe true
            stateUpdated = false
            presenter.onDidUpdateState -> stateUpdated = true

            waitsForPromise -> atom.packages.activatePackage('language-javascript')

            runs ->
              expect(stateUpdated).toBe true
              expect(getLineNumberGutterState(presenter).visible).toBe false

        describe ".content.maxLineNumberDigits", ->
          it "is set to the number of digits used by the greatest line number", ->
            presenter = buildPresenter()
            expect(editor.getLastBufferRow()).toBe 12
            expect(getLineNumberGutterState(presenter).content.maxLineNumberDigits).toBe 2

            editor.setText("1\n2\n3")
            expect(getLineNumberGutterState(presenter).content.maxLineNumberDigits).toBe 1

        describe ".content.lineNumbers", ->
          lineNumberStateForScreenRow = (presenter, screenRow) ->
            editor = presenter.model
            bufferRow = editor.bufferRowForScreenRow(screenRow)
            wrapCount = screenRow - editor.screenRowForBufferRow(bufferRow)
            if wrapCount > 0
              key = bufferRow + '-' + wrapCount
            else
              key = bufferRow

            getLineNumberGutterState(presenter).content.lineNumbers[key]

          it "contains states for line numbers that are visible on screen", ->
            editor.foldBufferRow(4)
            editor.setSoftWrapped(true)
            editor.setEditorWidthInChars(50)
            presenter = buildPresenter(explicitHeight: 25, scrollTop: 30, lineHeight: 10)

            expect(lineNumberStateForScreenRow(presenter, 2)).toBeUndefined()
            expectValues lineNumberStateForScreenRow(presenter, 3), {screenRow: 3, bufferRow: 3, softWrapped: false, top: 3 * 10}
            expectValues lineNumberStateForScreenRow(presenter, 4), {screenRow: 4, bufferRow: 3, softWrapped: true, top: 4 * 10}
            expectValues lineNumberStateForScreenRow(presenter, 5), {screenRow: 5, bufferRow: 4, softWrapped: false, top: 5 * 10}
            expectValues lineNumberStateForScreenRow(presenter, 6), {screenRow: 6, bufferRow: 7, softWrapped: false, top: 6 * 10}
            expect(lineNumberStateForScreenRow(presenter, 7)).toBeUndefined()

          it "includes states for all line numbers if no ::explicitHeight is assigned", ->
            presenter = buildPresenter(explicitHeight: null)
            expect(lineNumberStateForScreenRow(presenter, 0)).toBeDefined()
            expect(lineNumberStateForScreenRow(presenter, 12)).toBeDefined()

          it "updates when ::scrollTop changes", ->
            editor.foldBufferRow(4)
            editor.setSoftWrapped(true)
            editor.setEditorWidthInChars(50)
            presenter = buildPresenter(explicitHeight: 25, scrollTop: 30)

            expect(lineNumberStateForScreenRow(presenter, 2)).toBeUndefined()
            expectValues lineNumberStateForScreenRow(presenter, 3), {bufferRow: 3}
            expectValues lineNumberStateForScreenRow(presenter, 6), {bufferRow: 7}
            expect(lineNumberStateForScreenRow(presenter, 7)).toBeUndefined()

            expectStateUpdate presenter, -> presenter.setScrollTop(20)

            expect(lineNumberStateForScreenRow(presenter, 1)).toBeUndefined()
            expectValues lineNumberStateForScreenRow(presenter, 2), {bufferRow: 2}
            expectValues lineNumberStateForScreenRow(presenter, 5), {bufferRow: 4}
            expect(lineNumberStateForScreenRow(presenter, 6)).toBeUndefined()

          it "updates when ::explicitHeight changes", ->
            editor.foldBufferRow(4)
            editor.setSoftWrapped(true)
            editor.setEditorWidthInChars(50)
            presenter = buildPresenter(explicitHeight: 25, scrollTop: 30)

            expect(lineNumberStateForScreenRow(presenter, 1)).toBeUndefined()
            expectValues lineNumberStateForScreenRow(presenter, 3), {bufferRow: 3}
            expectValues lineNumberStateForScreenRow(presenter, 6), {bufferRow: 7}
            expect(lineNumberStateForScreenRow(presenter, 7)).toBeUndefined()

            expectStateUpdate presenter, -> presenter.setExplicitHeight(35)

            expect(lineNumberStateForScreenRow(presenter, 0)).toBeUndefined()
            expectValues lineNumberStateForScreenRow(presenter, 3), {bufferRow: 3}
            expectValues lineNumberStateForScreenRow(presenter, 7), {bufferRow: 8}
            expect(lineNumberStateForScreenRow(presenter, 8)).toBeUndefined()

          it "updates when ::lineHeight changes", ->
            editor.foldBufferRow(4)
            editor.setSoftWrapped(true)
            editor.setEditorWidthInChars(50)
            presenter = buildPresenter(explicitHeight: 25, scrollTop: 0)

            expectValues lineNumberStateForScreenRow(presenter, 0), {bufferRow: 0}
            expectValues lineNumberStateForScreenRow(presenter, 3), {bufferRow: 3}
            expect(lineNumberStateForScreenRow(presenter, 4)).toBeUndefined()

            expectStateUpdate presenter, -> presenter.setLineHeight(5)

            expectValues lineNumberStateForScreenRow(presenter, 0), {bufferRow: 0}
            expectValues lineNumberStateForScreenRow(presenter, 5), {bufferRow: 4}
            expect(lineNumberStateForScreenRow(presenter, 6)).toBeUndefined()

          it "updates when the editor's content changes", ->
            editor.foldBufferRow(4)
            editor.setSoftWrapped(true)
            editor.setEditorWidthInChars(50)
            presenter = buildPresenter(explicitHeight: 35, scrollTop: 30)

            expect(lineNumberStateForScreenRow(presenter, 2)).toBeUndefined()
            expectValues lineNumberStateForScreenRow(presenter, 3), {bufferRow: 3}
            expectValues lineNumberStateForScreenRow(presenter, 4), {bufferRow: 3}
            expectValues lineNumberStateForScreenRow(presenter, 5), {bufferRow: 4}
            expectValues lineNumberStateForScreenRow(presenter, 6), {bufferRow: 7}
            expectValues lineNumberStateForScreenRow(presenter, 7), {bufferRow: 8}
            expect(lineNumberStateForScreenRow(presenter, 8)).toBeUndefined()

            expectStateUpdate presenter, ->
              editor.getBuffer().insert([3, Infinity], new Array(25).join("x "))

            expect(lineNumberStateForScreenRow(presenter, 2)).toBeUndefined()
            expectValues lineNumberStateForScreenRow(presenter, 3), {bufferRow: 3}
            expectValues lineNumberStateForScreenRow(presenter, 4), {bufferRow: 3}
            expectValues lineNumberStateForScreenRow(presenter, 5), {bufferRow: 3}
            expectValues lineNumberStateForScreenRow(presenter, 6), {bufferRow: 4}
            expectValues lineNumberStateForScreenRow(presenter, 7), {bufferRow: 7}
            expect(lineNumberStateForScreenRow(presenter, 8)).toBeUndefined()

          it "does not remove out-of-view line numbers corresponding to ::mouseWheelScreenRow until ::stoppedScrollingDelay elapses", ->
            presenter = buildPresenter(explicitHeight: 25, stoppedScrollingDelay: 200)

            expect(lineNumberStateForScreenRow(presenter, 0)).toBeDefined()
            expect(lineNumberStateForScreenRow(presenter, 3)).toBeDefined()
            expect(lineNumberStateForScreenRow(presenter, 4)).toBeUndefined()

            presenter.setMouseWheelScreenRow(0)
            expectStateUpdate presenter, -> presenter.setScrollTop(35)

            expect(lineNumberStateForScreenRow(presenter, 0)).toBeDefined()
            expect(lineNumberStateForScreenRow(presenter, 1)).toBeUndefined()
            expect(lineNumberStateForScreenRow(presenter, 6)).toBeDefined()
            expect(lineNumberStateForScreenRow(presenter, 7)).toBeUndefined()

            expectStateUpdate presenter, -> advanceClock(200)

            expect(lineNumberStateForScreenRow(presenter, 0)).toBeUndefined()
            expect(lineNumberStateForScreenRow(presenter, 1)).toBeUndefined()
            expect(lineNumberStateForScreenRow(presenter, 6)).toBeDefined()
            expect(lineNumberStateForScreenRow(presenter, 7)).toBeUndefined()

          it "correctly handles the first screen line being soft-wrapped", ->
            editor.setSoftWrapped(true)
            editor.setEditorWidthInChars(30)
            presenter = buildPresenter(explicitHeight: 25, scrollTop: 50)

            expectValues lineNumberStateForScreenRow(presenter, 5), {screenRow: 5, bufferRow: 3, softWrapped: true}
            expectValues lineNumberStateForScreenRow(presenter, 6), {screenRow: 6, bufferRow: 3, softWrapped: true}
            expectValues lineNumberStateForScreenRow(presenter, 7), {screenRow: 7, bufferRow: 4, softWrapped: false}

          describe ".decorationClasses", ->
            it "adds decoration classes to the relevant line number state objects, both initially and when decorations change", ->
              marker1 = editor.markBufferRange([[4, 0], [6, 2]], invalidate: 'touch')
              decoration1 = editor.decorateMarker(marker1, type: 'line-number', class: 'a')
              presenter = buildPresenter()
              marker2 = editor.markBufferRange([[4, 0], [6, 2]], invalidate: 'touch')
              decoration2 = editor.decorateMarker(marker2, type: 'line-number', class: 'b')

              expect(lineNumberStateForScreenRow(presenter, 3).decorationClasses).toBeNull()
              expect(lineNumberStateForScreenRow(presenter, 4).decorationClasses).toEqual ['a', 'b']
              expect(lineNumberStateForScreenRow(presenter, 5).decorationClasses).toEqual ['a', 'b']
              expect(lineNumberStateForScreenRow(presenter, 6).decorationClasses).toEqual ['a', 'b']
              expect(lineNumberStateForScreenRow(presenter, 7).decorationClasses).toBeNull()

              expectStateUpdate presenter, -> editor.getBuffer().insert([5, 0], 'x')
              expect(marker1.isValid()).toBe false
              expect(lineNumberStateForScreenRow(presenter, 4).decorationClasses).toBeNull()
              expect(lineNumberStateForScreenRow(presenter, 5).decorationClasses).toBeNull()
              expect(lineNumberStateForScreenRow(presenter, 6).decorationClasses).toBeNull()

              expectStateUpdate presenter, -> editor.undo()
              expect(lineNumberStateForScreenRow(presenter, 3).decorationClasses).toBeNull()
              expect(lineNumberStateForScreenRow(presenter, 4).decorationClasses).toEqual ['a', 'b']
              expect(lineNumberStateForScreenRow(presenter, 5).decorationClasses).toEqual ['a', 'b']
              expect(lineNumberStateForScreenRow(presenter, 6).decorationClasses).toEqual ['a', 'b']
              expect(lineNumberStateForScreenRow(presenter, 7).decorationClasses).toBeNull()

              expectStateUpdate presenter, -> marker1.setBufferRange([[2, 0], [4, 2]])
              expect(lineNumberStateForScreenRow(presenter, 1).decorationClasses).toBeNull()
              expect(lineNumberStateForScreenRow(presenter, 2).decorationClasses).toEqual ['a']
              expect(lineNumberStateForScreenRow(presenter, 3).decorationClasses).toEqual ['a']
              expect(lineNumberStateForScreenRow(presenter, 4).decorationClasses).toEqual ['a', 'b']
              expect(lineNumberStateForScreenRow(presenter, 5).decorationClasses).toEqual ['b']
              expect(lineNumberStateForScreenRow(presenter, 6).decorationClasses).toEqual ['b']
              expect(lineNumberStateForScreenRow(presenter, 7).decorationClasses).toBeNull()

              expectStateUpdate presenter, -> decoration1.destroy()
              expect(lineNumberStateForScreenRow(presenter, 2).decorationClasses).toBeNull()
              expect(lineNumberStateForScreenRow(presenter, 3).decorationClasses).toBeNull()
              expect(lineNumberStateForScreenRow(presenter, 4).decorationClasses).toEqual ['b']
              expect(lineNumberStateForScreenRow(presenter, 5).decorationClasses).toEqual ['b']
              expect(lineNumberStateForScreenRow(presenter, 6).decorationClasses).toEqual ['b']
              expect(lineNumberStateForScreenRow(presenter, 7).decorationClasses).toBeNull()

              expectStateUpdate presenter, -> marker2.destroy()
              expect(lineNumberStateForScreenRow(presenter, 2).decorationClasses).toBeNull()
              expect(lineNumberStateForScreenRow(presenter, 3).decorationClasses).toBeNull()
              expect(lineNumberStateForScreenRow(presenter, 4).decorationClasses).toBeNull()
              expect(lineNumberStateForScreenRow(presenter, 5).decorationClasses).toBeNull()
              expect(lineNumberStateForScreenRow(presenter, 6).decorationClasses).toBeNull()
              expect(lineNumberStateForScreenRow(presenter, 7).decorationClasses).toBeNull()

            it "honors the 'onlyEmpty' option on line-number decorations", ->
              presenter = buildPresenter()
              marker = editor.markBufferRange([[4, 0], [6, 1]])
              decoration = editor.decorateMarker(marker, type: 'line-number', class: 'a', onlyEmpty: true)

              expect(lineNumberStateForScreenRow(presenter, 4).decorationClasses).toBeNull()
              expect(lineNumberStateForScreenRow(presenter, 5).decorationClasses).toBeNull()
              expect(lineNumberStateForScreenRow(presenter, 6).decorationClasses).toBeNull()

              expectStateUpdate presenter, -> marker.clearTail()

              expect(lineNumberStateForScreenRow(presenter, 4).decorationClasses).toBeNull()
              expect(lineNumberStateForScreenRow(presenter, 5).decorationClasses).toBeNull()
              expect(lineNumberStateForScreenRow(presenter, 6).decorationClasses).toEqual ['a']

            it "honors the 'onlyNonEmpty' option on line-number decorations", ->
              presenter = buildPresenter()
              marker = editor.markBufferRange([[4, 0], [6, 2]])
              decoration = editor.decorateMarker(marker, type: 'line-number', class: 'a', onlyNonEmpty: true)

              expect(lineNumberStateForScreenRow(presenter, 4).decorationClasses).toEqual ['a']
              expect(lineNumberStateForScreenRow(presenter, 5).decorationClasses).toEqual ['a']
              expect(lineNumberStateForScreenRow(presenter, 6).decorationClasses).toEqual ['a']

              expectStateUpdate presenter, -> marker.clearTail()

              expect(lineNumberStateForScreenRow(presenter, 6).decorationClasses).toBeNull()

            it "honors the 'onlyHead' option on line-number decorations", ->
              presenter = buildPresenter()
              marker = editor.markBufferRange([[4, 0], [6, 2]])
              decoration = editor.decorateMarker(marker, type: 'line-number', class: 'a', onlyHead: true)

              expect(lineNumberStateForScreenRow(presenter, 4).decorationClasses).toBeNull()
              expect(lineNumberStateForScreenRow(presenter, 5).decorationClasses).toBeNull()
              expect(lineNumberStateForScreenRow(presenter, 6).decorationClasses).toEqual ['a']

            it "does not decorate the last line of a non-empty line-number decoration range if it ends at column 0", ->
              presenter = buildPresenter()
              marker = editor.markBufferRange([[4, 0], [6, 0]])
              decoration = editor.decorateMarker(marker, type: 'line-number', class: 'a')

              expect(lineNumberStateForScreenRow(presenter, 4).decorationClasses).toEqual ['a']
              expect(lineNumberStateForScreenRow(presenter, 5).decorationClasses).toEqual ['a']
              expect(lineNumberStateForScreenRow(presenter, 6).decorationClasses).toBeNull()

            it "does not apply line-number decorations to mini editors", ->
              editor.setMini(true)
              presenter = buildPresenter()
              marker = editor.markBufferRange([[0, 0], [0, 0]])
              decoration = editor.decorateMarker(marker, type: 'line-number', class: 'a')
              # A mini editor will have no gutters.
              expect(getLineNumberGutterState(presenter)).toBeUndefined()

              expectStateUpdate presenter, -> editor.setMini(false)
              expect(lineNumberStateForScreenRow(presenter, 0).decorationClasses).toEqual ['cursor-line', 'cursor-line-no-selection', 'a']

              expectStateUpdate presenter, -> editor.setMini(true)
              expect(getLineNumberGutterState(presenter)).toBeUndefined()

            it "only applies line-number decorations to screen rows that are spanned by their marker when lines are soft-wrapped", ->
              editor.setText("a line that wraps, ok")
              editor.setSoftWrapped(true)
              editor.setEditorWidthInChars(16)
              marker = editor.markBufferRange([[0, 0], [0, 2]])
              editor.decorateMarker(marker, type: 'line-number', class: 'a')
              presenter = buildPresenter(explicitHeight: 10)

              expect(lineNumberStateForScreenRow(presenter, 0).decorationClasses).toContain 'a'
              expect(lineNumberStateForScreenRow(presenter, 1).decorationClasses).toBeNull()

              marker.setBufferRange([[0, 0], [0, Infinity]])
              expect(lineNumberStateForScreenRow(presenter, 0).decorationClasses).toContain 'a'
              expect(lineNumberStateForScreenRow(presenter, 1).decorationClasses).toContain 'a'

          describe ".foldable", ->
            it "marks line numbers at the start of a foldable region as foldable", ->
              presenter = buildPresenter()
              expect(lineNumberStateForScreenRow(presenter, 0).foldable).toBe true
              expect(lineNumberStateForScreenRow(presenter, 1).foldable).toBe true
              expect(lineNumberStateForScreenRow(presenter, 2).foldable).toBe false
              expect(lineNumberStateForScreenRow(presenter, 3).foldable).toBe false
              expect(lineNumberStateForScreenRow(presenter, 4).foldable).toBe true
              expect(lineNumberStateForScreenRow(presenter, 5).foldable).toBe false

            it "updates the foldable class on the correct line numbers when the foldable positions change", ->
              presenter = buildPresenter()
              editor.getBuffer().insert([0, 0], '\n')
              expect(lineNumberStateForScreenRow(presenter, 0).foldable).toBe false
              expect(lineNumberStateForScreenRow(presenter, 1).foldable).toBe true
              expect(lineNumberStateForScreenRow(presenter, 2).foldable).toBe true
              expect(lineNumberStateForScreenRow(presenter, 3).foldable).toBe false
              expect(lineNumberStateForScreenRow(presenter, 4).foldable).toBe false
              expect(lineNumberStateForScreenRow(presenter, 5).foldable).toBe true
              expect(lineNumberStateForScreenRow(presenter, 6).foldable).toBe false

            it "updates the foldable class on a line number that becomes foldable", ->
              presenter = buildPresenter()
              expect(lineNumberStateForScreenRow(presenter, 11).foldable).toBe false

              editor.getBuffer().insert([11, 44], '\n    fold me')
              expect(lineNumberStateForScreenRow(presenter, 11).foldable).toBe true

              editor.undo()
              expect(lineNumberStateForScreenRow(presenter, 11).foldable).toBe false

      describe "for a gutter description that corresponds to a custom gutter", ->
        describe ".content", ->
          getContentForGutterWithName = (presenter, gutterName) ->
            fullState = getStateForGutterWithName(presenter, gutterName)
            return fullState.content if fullState

          [presenter, gutter, decorationItem, decorationParams] = []
          [marker1, decoration1, marker2, decoration2, marker3, decoration3] = []

          # Set the scrollTop to 0 to show the very top of the file.
          # Set the explicitHeight to make 10 lines visible.
          scrollTop = 0
          lineHeight = 10
          explicitHeight = lineHeight * 10

          beforeEach ->
            # At the beginning of each test, decoration1 and decoration2 are in visible range,
            # but not decoration3.
            presenter = buildPresenter({explicitHeight, scrollTop, lineHeight})
            gutter = editor.addGutter({name: 'test-gutter', visible: true})
            decorationItem = document.createElement('div')
            decorationItem.class = 'decoration-item'
            decorationParams =
              type: 'gutter'
              gutterName: 'test-gutter'
              class: 'test-class'
              item: decorationItem
            marker1 = editor.markBufferRange([[0,0],[1,0]])
            decoration1 = editor.decorateMarker(marker1, decorationParams)
            marker2 = editor.markBufferRange([[9,0],[12,0]])
            decoration2 = editor.decorateMarker(marker2, decorationParams)
            marker3 = editor.markBufferRange([[13,0],[14,0]])
            decoration3 = editor.decorateMarker(marker3, decorationParams)

            # Clear any batched state updates.
            presenter.getState()

          it "contains all decorations within the visible buffer range", ->
            decorationState = getContentForGutterWithName(presenter, 'test-gutter')
            expect(decorationState[decoration1.id].top).toBe lineHeight * marker1.getScreenRange().start.row
            expect(decorationState[decoration1.id].height).toBe lineHeight * marker1.getScreenRange().getRowCount()
            expect(decorationState[decoration1.id].item).toBe decorationItem
            expect(decorationState[decoration1.id].class).toBe 'test-class'

            expect(decorationState[decoration2.id].top).toBe lineHeight * marker2.getScreenRange().start.row
            expect(decorationState[decoration2.id].height).toBe lineHeight * marker2.getScreenRange().getRowCount()
            expect(decorationState[decoration2.id].item).toBe decorationItem
            expect(decorationState[decoration2.id].class).toBe 'test-class'

            expect(decorationState[decoration3.id]).toBeUndefined()

          it "updates when ::scrollTop changes", ->
            # This update will scroll decoration1 out of view, and decoration3 into view.
            expectStateUpdate presenter, -> presenter.setScrollTop(scrollTop + lineHeight * 5)

            decorationState = getContentForGutterWithName(presenter, 'test-gutter')
            expect(decorationState[decoration1.id]).toBeUndefined()
            expect(decorationState[decoration2.id].top).toBeDefined()
            expect(decorationState[decoration3.id].top).toBeDefined()

          it "updates when ::explicitHeight changes", ->
            # This update will make all three decorations visible.
            expectStateUpdate presenter, -> presenter.setExplicitHeight(explicitHeight + lineHeight * 5)

            decorationState = getContentForGutterWithName(presenter, 'test-gutter')
            expect(decorationState[decoration1.id].top).toBeDefined()
            expect(decorationState[decoration2.id].top).toBeDefined()
            expect(decorationState[decoration3.id].top).toBeDefined()

          it "updates when ::lineHeight changes", ->
            # This update will make all three decorations visible.
            expectStateUpdate presenter, -> presenter.setLineHeight(Math.ceil(1.0 * explicitHeight / marker3.getBufferRange().end.row))

            decorationState = getContentForGutterWithName(presenter, 'test-gutter')
            expect(decorationState[decoration1.id].top).toBeDefined()
            expect(decorationState[decoration2.id].top).toBeDefined()
            expect(decorationState[decoration3.id].top).toBeDefined()

          it "updates when the editor's content changes", ->
            # This update will add enough lines to push decoration2 out of view.
            expectStateUpdate presenter, -> editor.setTextInBufferRange([[8,0],[9,0]],'\n\n\n\n\n')

            decorationState = getContentForGutterWithName(presenter, 'test-gutter')
            expect(decorationState[decoration1.id].top).toBeDefined()
            expect(decorationState[decoration2.id]).toBeUndefined()
            expect(decorationState[decoration3.id]).toBeUndefined()

          it "updates when a decoration's marker is modified", ->
            # This update will move decoration1 out of view.
            expectStateUpdate presenter, ->
              newRange = new Range([13,0],[14,0])
              marker1.setBufferRange(newRange)

            decorationState = getContentForGutterWithName(presenter, 'test-gutter')
            expect(decorationState[decoration1.id]).toBeUndefined()
            expect(decorationState[decoration2.id].top).toBeDefined()
            expect(decorationState[decoration3.id]).toBeUndefined()

          describe "when a decoration's properties are modified", ->
            it "updates the item applied to the decoration, if the decoration item is changed", ->
              # This changes the decoration class. The visibility of the decoration should not be affected.
              newItem = document.createElement('div')
              newItem.class = 'new-decoration-item'
              newDecorationParams =
                type: 'gutter'
                gutterName: 'test-gutter'
                class: 'test-class'
                item: newItem
              expectStateUpdate presenter, -> decoration1.setProperties(newDecorationParams)

              decorationState = getContentForGutterWithName(presenter, 'test-gutter')
              expect(decorationState[decoration1.id].item).toBe newItem
              expect(decorationState[decoration2.id].item).toBe decorationItem
              expect(decorationState[decoration3.id]).toBeUndefined()

            it "updates the class applied to the decoration, if the decoration class is changed", ->
              # This changes the decoration item. The visibility of the decoration should not be affected.
              newDecorationParams =
                type: 'gutter'
                gutterName: 'test-gutter'
                class: 'new-test-class'
                item: decorationItem
              expectStateUpdate presenter, -> decoration1.setProperties(newDecorationParams)

              decorationState = getContentForGutterWithName(presenter, 'test-gutter')
              expect(decorationState[decoration1.id].class).toBe 'new-test-class'
              expect(decorationState[decoration2.id].class).toBe 'test-class'
              expect(decorationState[decoration3.id]).toBeUndefined()

            it "updates the type of the decoration, if the decoration type is changed", ->
              # This changes the type of the decoration. This should remove the decoration from the gutter.
              newDecorationParams =
                type: 'line'
                gutterName: 'test-gutter' # This is an invalid/meaningless option here, but it shouldn't matter.
                class: 'test-class'
                item: decorationItem
              expectStateUpdate presenter, -> decoration1.setProperties(newDecorationParams)

              decorationState = getContentForGutterWithName(presenter, 'test-gutter')
              expect(decorationState[decoration1.id]).toBeUndefined()
              expect(decorationState[decoration2.id].top).toBeDefined()
              expect(decorationState[decoration3.id]).toBeUndefined()

            it "updates the gutter the decoration targets, if the decoration gutterName is changed", ->
              # This changes which gutter this decoration applies to. Since this gutter does not exist,
              # the decoration should not appear in the customDecorations state.
              newDecorationParams =
                type: 'gutter'
                gutterName: 'test-gutter-2'
                class: 'new-test-class'
                item: decorationItem
              expectStateUpdate presenter, -> decoration1.setProperties(newDecorationParams)

              decorationState = getContentForGutterWithName(presenter, 'test-gutter')
              expect(decorationState[decoration1.id]).toBeUndefined()
              expect(decorationState[decoration2.id].top).toBeDefined()
              expect(decorationState[decoration3.id]).toBeUndefined()

              # After adding the targeted gutter, the decoration will appear in the state for that gutter,
              # since it should be visible.
              expectStateUpdate presenter, -> editor.addGutter({name: 'test-gutter-2'})
              newGutterDecorationState = getContentForGutterWithName(presenter, 'test-gutter-2')
              expect(newGutterDecorationState[decoration1.id].top).toBeDefined()
              expect(newGutterDecorationState[decoration2.id]).toBeUndefined()
              expect(newGutterDecorationState[decoration3.id]).toBeUndefined()
              oldGutterDecorationState = getContentForGutterWithName(presenter, 'test-gutter')
              expect(oldGutterDecorationState[decoration1.id]).toBeUndefined()
              expect(oldGutterDecorationState[decoration2.id].top).toBeDefined()
              expect(oldGutterDecorationState[decoration3.id]).toBeUndefined()

          it "updates when the editor's mini state changes, and is cleared when the editor is mini", ->
            expectStateUpdate presenter, -> editor.setMini(true)
            decorationState = getContentForGutterWithName(presenter, 'test-gutter')
            expect(decorationState).toBeUndefined()

            # The decorations should return to the original state.
            expectStateUpdate presenter, -> editor.setMini(false)
            decorationState = getContentForGutterWithName(presenter, 'test-gutter')
            expect(decorationState[decoration1.id].top).toBeDefined()
            expect(decorationState[decoration2.id].top).toBeDefined()
            expect(decorationState[decoration3.id]).toBeUndefined()

          it "updates when a gutter's visibility changes, and is cleared when the gutter is not visible", ->
            expectStateUpdate presenter, -> gutter.hide()
            decorationState = getContentForGutterWithName(presenter, 'test-gutter')
            expect(decorationState[decoration1.id]).toBeUndefined()
            expect(decorationState[decoration2.id]).toBeUndefined()
            expect(decorationState[decoration3.id]).toBeUndefined()

            # The decorations should return to the original state.
            expectStateUpdate presenter, -> gutter.show()
            decorationState = getContentForGutterWithName(presenter, 'test-gutter')
            expect(decorationState[decoration1.id].top).toBeDefined()
            expect(decorationState[decoration2.id].top).toBeDefined()
            expect(decorationState[decoration3.id]).toBeUndefined()

          it "updates when a gutter is added to the editor", ->
            decorationParams =
              type: 'gutter'
              gutterName: 'test-gutter-2'
              class: 'test-class'
            marker4 = editor.markBufferRange([[0,0],[1,0]])
            decoration4 = editor.decorateMarker(marker4, decorationParams)
            expectStateUpdate presenter, -> editor.addGutter({name: 'test-gutter-2'})

            decorationState = getContentForGutterWithName(presenter, 'test-gutter-2')
            expect(decorationState[decoration1.id]).toBeUndefined()
            expect(decorationState[decoration2.id]).toBeUndefined()
            expect(decorationState[decoration3.id]).toBeUndefined()
            expect(decorationState[decoration4.id].top).toBeDefined()

          it "updates when editor lines are folded", ->
            oldDimensionsForDecoration1 =
              top: lineHeight * marker1.getScreenRange().start.row
              height: lineHeight * marker1.getScreenRange().getRowCount()
            oldDimensionsForDecoration2 =
              top: lineHeight * marker2.getScreenRange().start.row
              height: lineHeight * marker2.getScreenRange().getRowCount()

            # Based on the contents of sample.js, this should affect all but the top
            # part of decoration1.
            expectStateUpdate presenter, -> editor.foldBufferRow(0)

            decorationState = getContentForGutterWithName(presenter, 'test-gutter')
            expect(decorationState[decoration1.id].top).toBe oldDimensionsForDecoration1.top
            expect(decorationState[decoration1.id].height).not.toBe oldDimensionsForDecoration1.height
            # Due to the issue described here: https://github.com/atom/atom/issues/6454, decoration2
            # will be bumped up to the row that was folded and still made visible, instead of being
            # entirely collapsed. (The same thing will happen to decoration3.)
            expect(decorationState[decoration2.id].top).not.toBe oldDimensionsForDecoration2.top
            expect(decorationState[decoration2.id].height).not.toBe oldDimensionsForDecoration2.height

      describe "regardless of what kind of gutter a gutter description corresponds to", ->
        [customGutter] = []

        getStylesForGutterWithName = (presenter, gutterName) ->
          fullState = getStateForGutterWithName(presenter, gutterName)
          return fullState.styles if fullState

        beforeEach ->
          customGutter = editor.addGutter({name: 'test-gutter', priority: -1, visible: true})

        afterEach ->
          customGutter.destroy()

        describe ".scrollHeight", ->
          it "is initialized based on ::lineHeight, the number of lines, and ::explicitHeight", ->
            presenter = buildPresenter()
            expect(getStylesForGutterWithName(presenter, 'line-number').scrollHeight).toBe editor.getScreenLineCount() * 10
            expect(getStylesForGutterWithName(presenter, 'test-gutter').scrollHeight).toBe editor.getScreenLineCount() * 10

            presenter = buildPresenter(explicitHeight: 500)
            expect(getStylesForGutterWithName(presenter, 'line-number').scrollHeight).toBe 500
            expect(getStylesForGutterWithName(presenter, 'test-gutter').scrollHeight).toBe 500

          it "updates when the ::lineHeight changes", ->
            presenter = buildPresenter()
            expectStateUpdate presenter, -> presenter.setLineHeight(20)
            expect(getStylesForGutterWithName(presenter, 'line-number').scrollHeight).toBe editor.getScreenLineCount() * 20
            expect(getStylesForGutterWithName(presenter, 'test-gutter').scrollHeight).toBe editor.getScreenLineCount() * 20

          it "updates when the line count changes", ->
            presenter = buildPresenter()
            expectStateUpdate presenter, -> editor.getBuffer().append("\n\n\n")
            expect(getStylesForGutterWithName(presenter, 'line-number').scrollHeight).toBe editor.getScreenLineCount() * 10
            expect(getStylesForGutterWithName(presenter, 'test-gutter').scrollHeight).toBe editor.getScreenLineCount() * 10

          it "updates when ::explicitHeight changes", ->
            presenter = buildPresenter()
            expectStateUpdate presenter, -> presenter.setExplicitHeight(500)
            expect(getStylesForGutterWithName(presenter, 'line-number').scrollHeight).toBe 500
            expect(getStylesForGutterWithName(presenter, 'test-gutter').scrollHeight).toBe 500

          it "adds the computed clientHeight to the computed scrollHeight if editor.scrollPastEnd is true", ->
            presenter = buildPresenter(scrollTop: 10, explicitHeight: 50, horizontalScrollbarHeight: 10)
            expectStateUpdate presenter, -> presenter.setScrollTop(300)
            expect(getStylesForGutterWithName(presenter, 'line-number').scrollHeight).toBe presenter.contentHeight
            expect(getStylesForGutterWithName(presenter, 'test-gutter').scrollHeight).toBe presenter.contentHeight

            expectStateUpdate presenter, -> atom.config.set("editor.scrollPastEnd", true)
            expect(getStylesForGutterWithName(presenter, 'line-number').scrollHeight).toBe presenter.contentHeight + presenter.clientHeight - (presenter.lineHeight * 3)
            expect(getStylesForGutterWithName(presenter, 'test-gutter').scrollHeight).toBe presenter.contentHeight + presenter.clientHeight - (presenter.lineHeight * 3)

            expectStateUpdate presenter, -> atom.config.set("editor.scrollPastEnd", false)
            expect(getStylesForGutterWithName(presenter, 'line-number').scrollHeight).toBe presenter.contentHeight
            expect(getStylesForGutterWithName(presenter, 'test-gutter').scrollHeight).toBe presenter.contentHeight

        describe ".scrollTop", ->
          it "tracks the value of ::scrollTop", ->
            presenter = buildPresenter(scrollTop: 10, explicitHeight: 20)
            expect(getStylesForGutterWithName(presenter, 'line-number').scrollTop).toBe 10
            expect(getStylesForGutterWithName(presenter, 'test-gutter').scrollTop).toBe 10
            expectStateUpdate presenter, -> presenter.setScrollTop(50)
            expect(getStylesForGutterWithName(presenter, 'line-number').scrollTop).toBe 50
            expect(getStylesForGutterWithName(presenter, 'test-gutter').scrollTop).toBe 50

          it "never exceeds the computed scrollHeight minus the computed clientHeight", ->
            presenter = buildPresenter(scrollTop: 10, explicitHeight: 50, horizontalScrollbarHeight: 10)
            expectStateUpdate presenter, -> presenter.setScrollTop(100)
            expect(getStylesForGutterWithName(presenter, 'line-number').scrollTop).toBe presenter.scrollHeight - presenter.clientHeight
            expect(getStylesForGutterWithName(presenter, 'test-gutter').scrollTop).toBe presenter.scrollHeight - presenter.clientHeight

            expectStateUpdate presenter, -> presenter.setExplicitHeight(60)
            expect(getStylesForGutterWithName(presenter, 'line-number').scrollTop).toBe presenter.scrollHeight - presenter.clientHeight
            expect(getStylesForGutterWithName(presenter, 'test-gutter').scrollTop).toBe presenter.scrollHeight - presenter.clientHeight

            expectStateUpdate presenter, -> presenter.setHorizontalScrollbarHeight(5)
            expect(getStylesForGutterWithName(presenter, 'line-number').scrollTop).toBe presenter.scrollHeight - presenter.clientHeight
            expect(getStylesForGutterWithName(presenter, 'test-gutter').scrollTop).toBe presenter.scrollHeight - presenter.clientHeight

            expectStateUpdate presenter, -> editor.getBuffer().delete([[8, 0], [12, 0]])
            expect(getStylesForGutterWithName(presenter, 'line-number').scrollTop).toBe presenter.scrollHeight - presenter.clientHeight
            expect(getStylesForGutterWithName(presenter, 'test-gutter').scrollTop).toBe presenter.scrollHeight - presenter.clientHeight

            # Scroll top only gets smaller when needed as dimensions change, never bigger
            scrollTopBefore = presenter.getState().verticalScrollbar.scrollTop
            expectStateUpdate presenter, -> editor.getBuffer().insert([9, Infinity], '\n\n\n')
            expect(getStylesForGutterWithName(presenter, 'line-number').scrollTop).toBe scrollTopBefore
            expect(getStylesForGutterWithName(presenter, 'test-gutter').scrollTop).toBe scrollTopBefore

          it "never goes negative", ->
            presenter = buildPresenter(scrollTop: 10, explicitHeight: 50, horizontalScrollbarHeight: 10)
            expectStateUpdate presenter, -> presenter.setScrollTop(-100)
            expect(getStylesForGutterWithName(presenter, 'line-number').scrollTop).toBe 0
            expect(getStylesForGutterWithName(presenter, 'test-gutter').scrollTop).toBe 0

          it "adds the computed clientHeight to the computed scrollHeight if editor.scrollPastEnd is true", ->
            presenter = buildPresenter(scrollTop: 10, explicitHeight: 50, horizontalScrollbarHeight: 10)
            expectStateUpdate presenter, -> presenter.setScrollTop(300)
            expect(getStylesForGutterWithName(presenter, 'line-number').scrollTop).toBe presenter.contentHeight - presenter.clientHeight
            expect(getStylesForGutterWithName(presenter, 'test-gutter').scrollTop).toBe presenter.contentHeight - presenter.clientHeight

            atom.config.set("editor.scrollPastEnd", true)
            expectStateUpdate presenter, -> presenter.setScrollTop(300)
            expect(getStylesForGutterWithName(presenter, 'line-number').scrollTop).toBe presenter.contentHeight - (presenter.lineHeight * 3)
            expect(getStylesForGutterWithName(presenter, 'test-gutter').scrollTop).toBe presenter.contentHeight - (presenter.lineHeight * 3)

            expectStateUpdate presenter, -> atom.config.set("editor.scrollPastEnd", false)
            expect(getStylesForGutterWithName(presenter, 'line-number').scrollTop).toBe presenter.contentHeight - presenter.clientHeight
            expect(getStylesForGutterWithName(presenter, 'test-gutter').scrollTop).toBe presenter.contentHeight - presenter.clientHeight

        describe ".backgroundColor", ->
          it "is assigned to ::gutterBackgroundColor if present, and to ::backgroundColor otherwise", ->
            presenter = buildPresenter(backgroundColor: "rgba(255, 0, 0, 0)", gutterBackgroundColor: "rgba(0, 255, 0, 0)")
            expect(getStylesForGutterWithName(presenter, 'line-number').backgroundColor).toBe "rgba(0, 255, 0, 0)"
            expect(getStylesForGutterWithName(presenter, 'test-gutter').backgroundColor).toBe "rgba(0, 255, 0, 0)"

            expectStateUpdate presenter, -> presenter.setGutterBackgroundColor("rgba(0, 0, 255, 0)")
            expect(getStylesForGutterWithName(presenter, 'line-number').backgroundColor).toBe "rgba(0, 0, 255, 0)"
            expect(getStylesForGutterWithName(presenter, 'test-gutter').backgroundColor).toBe "rgba(0, 0, 255, 0)"

            expectStateUpdate presenter, -> presenter.setGutterBackgroundColor("rgba(0, 0, 0, 0)")
            expect(getStylesForGutterWithName(presenter, 'line-number').backgroundColor).toBe "rgba(255, 0, 0, 0)"
            expect(getStylesForGutterWithName(presenter, 'test-gutter').backgroundColor).toBe "rgba(255, 0, 0, 0)"

            expectStateUpdate presenter, -> presenter.setBackgroundColor("rgba(0, 0, 255, 0)")
            expect(getStylesForGutterWithName(presenter, 'line-number').backgroundColor).toBe "rgba(0, 0, 255, 0)"
            expect(getStylesForGutterWithName(presenter, 'test-gutter').backgroundColor).toBe "rgba(0, 0, 255, 0)"

  # disabled until we fix an issue with display buffer markers not updating when
  # they are moved on screen but not in the buffer
  xdescribe "when the model and view measurements are mutated randomly", ->
    [editor, buffer, presenterParams, presenter, statements] = []

    recordStatement = (statement) -> statements.push(statement)

    it "correctly maintains the presenter state", ->
      _.times 20, ->
        waits(0)
        runs ->
          performSetup()
          performRandomInitialization(recordStatement)
          _.times 20, ->
            performRandomAction recordStatement
            expectValidState()
          performTeardown()

    xit "works correctly for a particular stream of random actions", ->
      performSetup()
      # paste output from failing spec here
      expectValidState()
      performTeardown()

    performSetup = ->
      buffer = new TextBuffer
      editor = new TextEditor({buffer})
      editor.setEditorWidthInChars(80)
      presenterParams =
        model: editor

      presenter = new TextEditorPresenter(presenterParams)
      statements = []

    performRandomInitialization = (log) ->
      actions = _.shuffle([
        changeScrollLeft
        changeScrollTop
        changeExplicitHeight
        changeContentFrameWidth
        changeLineHeight
        changeBaseCharacterWidth
        changeHorizontalScrollbarHeight
        changeVerticalScrollbarWidth
      ])
      for action in actions
        action(log)
        expectValidState()

    performTeardown = ->
      buffer.destroy()

    expectValidState = ->
      presenterParams.scrollTop = presenter.scrollTop
      presenterParams.scrollLeft = presenter.scrollLeft
      actualState = presenter.getState()
      expectedState = new TextEditorPresenter(presenterParams).state
      delete actualState.content.scrollingVertically
      delete expectedState.content.scrollingVertically

      unless _.isEqual(actualState, expectedState)
        console.log "Presenter states differ >>>>>>>>>>>>>>>>"
        console.log "Actual:", actualState
        console.log "Expected:", expectedState
        console.log "Uncomment code below this line to see a JSON diff"
        # {diff} = require 'json-diff' # !!! Run `npm install json-diff` in your `atom/` repository
        # console.log "Difference:", diff(actualState, expectedState)
        if statements.length > 0
          console.log """
            =====================================================
            Paste this code into the disabled spec in this file (and enable it) to repeat this failure:

            #{statements.join('\n')}
            =====================================================
          """
        throw new Error("Unexpected presenter state after random mutation. Check console output for details.")

    performRandomAction = (log) ->
      getRandomElement([
        changeScrollLeft
        changeScrollTop
        toggleSoftWrap
        insertText
        changeCursors
        changeSelections
        changeLineDecorations
      ])(log)

    changeScrollTop = (log) ->
      scrollHeight = (presenterParams.lineHeight ? 10) * editor.getScreenLineCount()
      explicitHeight = (presenterParams.explicitHeight ? 500)
      newScrollTop = Math.max(0, _.random(0, scrollHeight - explicitHeight))
      log "presenter.setScrollTop(#{newScrollTop})"
      presenter.setScrollTop(newScrollTop)

    changeScrollLeft = (log) ->
      scrollWidth = presenter.scrollWidth ? 300
      contentFrameWidth = presenter.contentFrameWidth ? 200
      newScrollLeft = Math.max(0, _.random(0, scrollWidth - contentFrameWidth))
      log """
        presenterParams.scrollLeft = #{newScrollLeft}
        presenter.setScrollLeft(#{newScrollLeft})
      """
      presenterParams.scrollLeft = newScrollLeft
      presenter.setScrollLeft(newScrollLeft)

    changeExplicitHeight = (log) ->
      scrollHeight = (presenterParams.lineHeight ? 10) * editor.getScreenLineCount()
      newExplicitHeight = _.random(30, scrollHeight * 1.5)
      log """
        presenterParams.explicitHeight = #{newExplicitHeight}
        presenter.setExplicitHeight(#{newExplicitHeight})
      """
      presenterParams.explicitHeight = newExplicitHeight
      presenter.setExplicitHeight(newExplicitHeight)

    changeContentFrameWidth = (log) ->
      scrollWidth = presenter.scrollWidth ? 300
      newContentFrameWidth = _.random(100, scrollWidth * 1.5)
      log """
        presenterParams.contentFrameWidth = #{newContentFrameWidth}
        presenter.setContentFrameWidth(#{newContentFrameWidth})
      """
      presenterParams.contentFrameWidth = newContentFrameWidth
      presenter.setContentFrameWidth(newContentFrameWidth)

    changeLineHeight = (log) ->
      newLineHeight = _.random(5, 15)
      log """
        presenterParams.lineHeight = #{newLineHeight}
        presenter.setLineHeight(#{newLineHeight})
      """
      presenterParams.lineHeight = newLineHeight
      presenter.setLineHeight(newLineHeight)

    changeBaseCharacterWidth = (log) ->
      newBaseCharacterWidth = _.random(5, 15)
      log """
        presenterParams.baseCharacterWidth = #{newBaseCharacterWidth}
        presenter.setBaseCharacterWidth(#{newBaseCharacterWidth})
      """
      presenterParams.baseCharacterWidth = newBaseCharacterWidth
      presenter.setBaseCharacterWidth(newBaseCharacterWidth)

    changeHorizontalScrollbarHeight = (log) ->
      newHorizontalScrollbarHeight = _.random(2, 15)
      log """
        presenterParams.horizontalScrollbarHeight = #{newHorizontalScrollbarHeight}
        presenter.setHorizontalScrollbarHeight(#{newHorizontalScrollbarHeight})
      """
      presenterParams.horizontalScrollbarHeight = newHorizontalScrollbarHeight
      presenter.setHorizontalScrollbarHeight(newHorizontalScrollbarHeight)

    changeVerticalScrollbarWidth = (log) ->
      newVerticalScrollbarWidth = _.random(2, 15)
      log """
        presenterParams.verticalScrollbarWidth = #{newVerticalScrollbarWidth}
        presenter.setVerticalScrollbarWidth(#{newVerticalScrollbarWidth})
      """
      presenterParams.verticalScrollbarWidth = newVerticalScrollbarWidth
      presenter.setVerticalScrollbarWidth(newVerticalScrollbarWidth)

    toggleSoftWrap = (log) ->
      softWrapped = not editor.isSoftWrapped()
      log "editor.setSoftWrapped(#{softWrapped})"
      editor.setSoftWrapped(softWrapped)

    insertText = (log) ->
      range = buildRandomRange()
      text = buildRandomText()
      log "editor.setTextInBufferRange(#{JSON.stringify(range.serialize())}, #{JSON.stringify(text)})"
      editor.setTextInBufferRange(range, text)

    changeCursors = (log) ->
      actions = [addCursor, moveCursor]
      actions.push(destroyCursor) if editor.getCursors().length > 1
      getRandomElement(actions)(log)

    addCursor = (log) ->
      position = buildRandomPoint()
      log "editor.addCursorAtBufferPosition(#{JSON.stringify(position.serialize())})"
      editor.addCursorAtBufferPosition(position)

    moveCursor = (log) ->
      index = _.random(0, editor.getCursors().length - 1)
      position = buildRandomPoint()
      log """
        cursor = editor.getCursors()[#{index}]
        cursor.selection.clear()
        cursor.setBufferPosition(#{JSON.stringify(position.serialize())})
      """
      cursor = editor.getCursors()[index]
      cursor.selection.clear()
      cursor.setBufferPosition(position)

    destroyCursor = (log) ->
      index = _.random(0, editor.getCursors().length - 1)
      log "editor.getCursors()[#{index}].destroy()"
      editor.getCursors()[index].destroy()

    changeSelections = (log) ->
      actions = [addSelection, changeSelection]
      actions.push(destroySelection) if editor.getSelections().length > 1
      getRandomElement(actions)(log)

    addSelection = (log) ->
      range = buildRandomRange()
      log "editor.addSelectionForBufferRange(#{JSON.stringify(range.serialize())})"
      editor.addSelectionForBufferRange(range)

    changeSelection = (log) ->
      index = _.random(0, editor.getSelections().length - 1)
      range = buildRandomRange()
      log "editor.getSelections()[#{index}].setBufferRange(#{JSON.stringify(range.serialize())})"
      editor.getSelections()[index].setBufferRange(range)

    destroySelection = (log) ->
      index = _.random(0, editor.getSelections().length - 1)
      log "editor.getSelections()[#{index}].destroy()"
      editor.getSelections()[index].destroy()

    changeLineDecorations = (log) ->
      actions = [addLineDecoration]
      actions.push(changeLineDecoration, destroyLineDecoration) if editor.getLineDecorations().length > 0
      getRandomElement(actions)(log)

    addLineDecoration = (log) ->
      range = buildRandomRange()
      options = {
        type: getRandomElement(['line', 'line-number'])
        class: randomWords(exactly: 1)[0]
      }
      if Math.random() > .2
        options.onlyEmpty = true
      else if Math.random() > .2
        options.onlyNonEmpty = true
      else if Math.random() > .2
        options.onlyHead = true

      log """
        marker = editor.markBufferRange(#{JSON.stringify(range.serialize())})
        editor.decorateMarker(marker, #{JSON.stringify(options)})
      """

      marker = editor.markBufferRange(range)
      editor.decorateMarker(marker, options)

    changeLineDecoration = (log) ->
      index = _.random(0, editor.getLineDecorations().length - 1)
      range = buildRandomRange()
      log "editor.getLineDecorations()[#{index}].getMarker().setBufferRange(#{JSON.stringify(range.serialize())})"
      editor.getLineDecorations()[index].getMarker().setBufferRange(range)

    destroyLineDecoration = (log) ->
      index = _.random(0, editor.getLineDecorations().length - 1)
      log "editor.getLineDecorations()[#{index}].destroy()"
      editor.getLineDecorations()[index].destroy()

    buildRandomPoint = ->
      row = _.random(0, buffer.getLastRow())
      column = _.random(0, buffer.lineForRow(row).length)
      new Point(row, column)

    buildRandomRange = ->
      new Range(buildRandomPoint(), buildRandomPoint())

    buildRandomText = ->
      text = []

      _.times _.random(20, 60), ->
        if Math.random() < .2
          text += '\n'
        else
          text += " " if /\w$/.test(text)
          text += randomWords(exactly: 1)
      text

    getRandomElement = (array) ->
      array[Math.floor(Math.random() * array.length)]<|MERGE_RESOLUTION|>--- conflicted
+++ resolved
@@ -665,7 +665,6 @@
         it "contains states for tiles that are visible on screen", ->
           presenter = buildPresenter(explicitHeight: 6, scrollTop: 0, lineHeight: 1, tileSize: 2)
 
-<<<<<<< HEAD
           expectValues presenter.getState().content.tiles[0], {
             top: 0
           }
@@ -680,69 +679,6 @@
           }
 
           expect(presenter.getState().content.tiles[8]).toBeUndefined()
-=======
-          expect(lineStateForScreenRow(presenter, 3)).toBeUndefined()
-
-          line4 = editor.tokenizedLineForScreenRow(4)
-          expectValues lineStateForScreenRow(presenter, 4), {
-            screenRow: 4
-            text: line4.text
-            tags: line4.tags
-            specialTokens: line4.specialTokens
-            firstNonWhitespaceIndex: line4.firstNonWhitespaceIndex
-            firstTrailingWhitespaceIndex: line4.firstTrailingWhitespaceIndex
-            invisibles: line4.invisibles
-            top: 10 * 4
-          }
-
-          line5 = editor.tokenizedLineForScreenRow(5)
-          expectValues lineStateForScreenRow(presenter, 5), {
-            screenRow: 5
-            text: line5.text
-            tags: line5.tags
-            specialTokens: line5.specialTokens
-            firstNonWhitespaceIndex: line5.firstNonWhitespaceIndex
-            firstTrailingWhitespaceIndex: line5.firstTrailingWhitespaceIndex
-            invisibles: line5.invisibles
-            top: 10 * 5
-          }
-
-          line6 = editor.tokenizedLineForScreenRow(6)
-          expectValues lineStateForScreenRow(presenter, 6), {
-            screenRow: 6
-            text: line6.text
-            tags: line6.tags
-            specialTokens: line6.specialTokens
-            firstNonWhitespaceIndex: line6.firstNonWhitespaceIndex
-            firstTrailingWhitespaceIndex: line6.firstTrailingWhitespaceIndex
-            invisibles: line6.invisibles
-            top: 10 * 6
-          }
-
-          line7 = editor.tokenizedLineForScreenRow(7)
-          expectValues lineStateForScreenRow(presenter, 7), {
-            screenRow: 7
-            text: line7.text
-            tags: line7.tags
-            specialTokens: line7.specialTokens
-            firstNonWhitespaceIndex: line7.firstNonWhitespaceIndex
-            firstTrailingWhitespaceIndex: line7.firstTrailingWhitespaceIndex
-            invisibles: line7.invisibles
-            top: 10 * 7
-          }
-
-          line8 = editor.tokenizedLineForScreenRow(8)
-          expectValues lineStateForScreenRow(presenter, 8), {
-            screenRow: 8
-            text: line8.text
-            tags: line8.tags
-            specialTokens: line8.specialTokens
-            firstNonWhitespaceIndex: line8.firstNonWhitespaceIndex
-            firstTrailingWhitespaceIndex: line8.firstTrailingWhitespaceIndex
-            invisibles: line8.invisibles
-            top: 10 * 8
-          }
->>>>>>> 75d02cdb
 
         it "includes state for all tiles if no external ::explicitHeight is assigned", ->
           presenter = buildPresenter(explicitHeight: null, tileSize: 2)
@@ -878,6 +814,70 @@
           expect(presenter.getState().content.tiles[0]).toBeDefined()
 
         describe "[tileId].lines[lineId]", -> # line state objects
+          xit "includes the state for lines in a tile", ->
+            expect(lineStateForScreenRow(presenter, 3)).toBeUndefined()
+
+            line4 = editor.tokenizedLineForScreenRow(4)
+            expectValues lineStateForScreenRow(presenter, 4), {
+              screenRow: 4
+              text: line4.text
+              tags: line4.tags
+              specialTokens: line4.specialTokens
+              firstNonWhitespaceIndex: line4.firstNonWhitespaceIndex
+              firstTrailingWhitespaceIndex: line4.firstTrailingWhitespaceIndex
+              invisibles: line4.invisibles
+              top: 10 * 4
+            }
+
+            line5 = editor.tokenizedLineForScreenRow(5)
+            expectValues lineStateForScreenRow(presenter, 5), {
+              screenRow: 5
+              text: line5.text
+              tags: line5.tags
+              specialTokens: line5.specialTokens
+              firstNonWhitespaceIndex: line5.firstNonWhitespaceIndex
+              firstTrailingWhitespaceIndex: line5.firstTrailingWhitespaceIndex
+              invisibles: line5.invisibles
+              top: 10 * 5
+            }
+
+            line6 = editor.tokenizedLineForScreenRow(6)
+            expectValues lineStateForScreenRow(presenter, 6), {
+              screenRow: 6
+              text: line6.text
+              tags: line6.tags
+              specialTokens: line6.specialTokens
+              firstNonWhitespaceIndex: line6.firstNonWhitespaceIndex
+              firstTrailingWhitespaceIndex: line6.firstTrailingWhitespaceIndex
+              invisibles: line6.invisibles
+              top: 10 * 6
+            }
+
+            line7 = editor.tokenizedLineForScreenRow(7)
+            expectValues lineStateForScreenRow(presenter, 7), {
+              screenRow: 7
+              text: line7.text
+              tags: line7.tags
+              specialTokens: line7.specialTokens
+              firstNonWhitespaceIndex: line7.firstNonWhitespaceIndex
+              firstTrailingWhitespaceIndex: line7.firstTrailingWhitespaceIndex
+              invisibles: line7.invisibles
+              top: 10 * 7
+            }
+
+            line8 = editor.tokenizedLineForScreenRow(8)
+            expectValues lineStateForScreenRow(presenter, 8), {
+              screenRow: 8
+              text: line8.text
+              tags: line8.tags
+              specialTokens: line8.specialTokens
+              firstNonWhitespaceIndex: line8.firstNonWhitespaceIndex
+              firstTrailingWhitespaceIndex: line8.firstTrailingWhitespaceIndex
+              invisibles: line8.invisibles
+              top: 10 * 8
+            }
+
+
           it "includes the .endOfLineInvisibles if the editor.showInvisibles config option is true", ->
             editor.setText("hello\nworld\r\n")
             presenter = buildPresenter(explicitHeight: 25, scrollTop: 0, lineHeight: 10)
