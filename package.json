{
  "name": "atom",
  "productName": "Atom",
  "version": "0.125.0",
  "description": "A hackable text editor for the 21st Century.",
  "main": "./src/browser/main.js",
  "repository": {
    "type": "git",
    "url": "https://github.com/atom/atom.git"
  },
  "bugs": {
    "url": "https://github.com/atom/atom/issues"
  },
  "licenses": [
    {
      "type": "MIT",
      "url": "http://github.com/atom/atom/raw/master/LICENSE.md"
    }
  ],
  "atomShellVersion": "0.15.9",
  "dependencies": {
    "async": "0.2.6",
    "atom-keymap": "^2.0.5",
    "bootstrap": "git+https://github.com/atom/bootstrap.git#6af81906189f1747fd6c93479e3d998ebe041372",
    "clear-cut": "0.4.0",
    "coffee-script": "1.7.0",
    "coffeestack": "0.7.0",
    "delegato": "^1",
    "emissary": "^1.3.1",
    "event-kit": "0.5.0",
    "first-mate": "^2.0.5",
    "fs-plus": "^2.2.6",
    "fstream": "0.1.24",
    "fuzzaldrin": "^2.1",
    "git-utils": "^2.1.4",
    "grim": "0.12.0",
    "guid": "0.0.10",
    "jasmine-tagged": "^1.1.2",
    "less-cache": "0.13.0",
    "mixto": "^1",
    "mkdirp": "0.3.5",
    "nslog": "^1.0.1",
    "oniguruma": "^3.0.4",
    "optimist": "0.4.0",
    "pathwatcher": "^2.0.10",
    "property-accessors": "^1",
    "q": "^1.0.1",
    "random-words": "0.0.1",
    "react-atom-fork": "^0.11.1",
    "reactionary-atom-fork": "^1.0.0",
    "runas": "1.0.1",
    "scandal": "1.0.0",
    "scoped-property-store": "^0.9.0",
    "scrollbar-style": "^1.0.2",
    "season": "^1.0.2",
    "semver": "1.1.4",
    "serializable": "^1",
    "space-pen": "3.4.6",
    "temp": "0.7.0",
    "text-buffer": "^3.2.0",
    "theorist": "^1.0.2",
    "underscore-plus": "^1.5.1",
    "vm-compatibility-layer": "0.1.0"
  },
  "packageDependencies": {
    "atom-dark-syntax": "0.19.0",
    "atom-dark-ui": "0.34.0",
    "atom-light-syntax": "0.20.0",
    "atom-light-ui": "0.29.0",
    "base16-tomorrow-dark-theme": "0.21.0",
    "base16-tomorrow-light-theme": "0.4.0",
    "solarized-dark-syntax": "0.22.0",
    "solarized-light-syntax": "0.12.0",
    "archive-view": "0.36.0",
    "autocomplete": "0.31.0",
    "autoflow": "0.18.0",
    "autosave": "0.15.0",
    "background-tips": "0.16.0",
    "bookmarks": "0.28.0",
    "bracket-matcher": "0.54.0",
    "command-palette": "0.24.0",
    "deprecation-cop": "0.10.0",
    "dev-live-reload": "0.34.0",
    "exception-reporting": "0.20.0",
    "feedback": "0.33.0",
<<<<<<< HEAD
    "find-and-replace": "0.134.0",
    "fuzzy-finder": "0.57.0",
=======
    "find-and-replace": "0.132.0",
    "fuzzy-finder": "0.58.0",
>>>>>>> eb9d4ba8
    "git-diff": "0.39.0",
    "go-to-line": "0.25.0",
    "grammar-selector": "0.29.0",
    "image-view": "0.36.0",
    "incompatible-packages": "0.9.0",
    "keybinding-resolver": "0.19.0",
    "link": "0.25.0",
    "markdown-preview": "0.101.0",
    "metrics": "0.33.0",
    "open-on-github": "0.30.0",
    "package-generator": "0.31.0",
    "release-notes": "0.36.0",
    "settings-view": "0.141.0",
    "snippets": "0.51.0",
    "spell-check": "0.42.0",
    "status-bar": "0.44.0",
    "styleguide": "0.30.0",
    "symbols-view": "0.63.0",
    "tabs": "0.50.0",
    "timecop": "0.22.0",
    "tree-view": "0.114.0",
    "update-package-dependencies": "0.6.0",
    "welcome": "0.18.0",
    "whitespace": "0.25.0",
    "wrap-guide": "0.21.0",
    "language-c": "0.28.0",
    "language-coffee-script": "0.30.0",
    "language-css": "0.17.0",
    "language-gfm": "0.48.0",
    "language-git": "0.9.0",
    "language-go": "0.17.0",
    "language-html": "0.25.0",
    "language-hyperlink": "0.12.0",
    "language-java": "0.11.0",
    "language-javascript": "0.39.0",
    "language-json": "0.8.0",
    "language-less": "0.15.0",
    "language-make": "0.12.0",
    "language-mustache": "0.10.0",
    "language-objective-c": "0.11.0",
    "language-perl": "0.9.0",
    "language-php": "0.15.0",
    "language-property-list": "0.7.0",
    "language-python": "0.19.0",
    "language-ruby": "0.35.0",
    "language-ruby-on-rails": "0.18.0",
    "language-sass": "0.21.0",
    "language-shellscript": "0.8.0",
    "language-source": "0.8.0",
    "language-sql": "0.10.0",
    "language-text": "0.6.0",
    "language-todo": "0.11.0",
    "language-toml": "0.12.0",
    "language-xml": "0.19.0",
    "language-yaml": "0.17.0"
  },
  "private": true,
  "scripts": {
    "preinstall": "node -e 'process.exit(0)'",
    "test": "node script/test"
  }
}<|MERGE_RESOLUTION|>--- conflicted
+++ resolved
@@ -83,13 +83,8 @@
     "dev-live-reload": "0.34.0",
     "exception-reporting": "0.20.0",
     "feedback": "0.33.0",
-<<<<<<< HEAD
     "find-and-replace": "0.134.0",
-    "fuzzy-finder": "0.57.0",
-=======
-    "find-and-replace": "0.132.0",
     "fuzzy-finder": "0.58.0",
->>>>>>> eb9d4ba8
     "git-diff": "0.39.0",
     "go-to-line": "0.25.0",
     "grammar-selector": "0.29.0",
