{
  "name": "atom",
  "productName": "Atom",
  "version": "0.70.0",
  "main": "./src/browser/main.js",
  "repository": {
    "type": "git",
    "url": "https://github.com/atom/atom.git"
  },
  "bugs": {
    "url": "https://github.com/atom/atom/issues"
  },
  "license": "All Rights Reserved",
  "atomShellVersion": "0.10.6",
  "dependencies": {
    "async": "0.2.6",
    "bootstrap": "git://github.com/atom/bootstrap.git#6af81906189f1747fd6c93479e3d998ebe041372",
    "clear-cut": "0.4.0",
    "coffee-script": "1.7.0",
    "coffeestack": "0.7.0",
    "delegato": "1.x",
    "emissary": "1.x",
    "first-mate": ">=1.4 <2.0",
    "fs-plus": "2.x",
    "fstream": "0.1.24",
    "fuzzaldrin": "~1.1",
    "git-utils": "1.x",
    "guid": "0.0.10",
    "jasmine-tagged": ">=1.1.1 <2.0",
    "mkdirp": "0.3.5",
    "keytar": "0.15.1",
    "less-cache": "0.12.0",
    "loophole": "^0.1.0",
    "mixto": "1.x",
    "nslog": "0.5.0",
    "oniguruma": "1.x",
    "optimist": "0.4.0",
    "pathwatcher": "0.16.0",
    "pegjs": "0.8.0",
    "property-accessors": "1.x",
    "q": "1.0.x",
    "random-words": "0.0.1",
    "runas": "0.5.x",
    "scandal": "0.15.0",
    "scrollbar-style": "^0.1.0",
    "season": ">=1.0.2 <2.0",
    "semver": "1.1.4",
    "serializable": "1.x",
    "space-pen": "3.1.1",
    "temp": "0.5.0",
    "text-buffer": "^1.4.2",
    "theorist": "1.x",
    "underscore-plus": ">=1.0.2 <2.0",
    "vm-compatibility-layer": "0.1.0"
  },
  "packageDependencies": {
    "atom-dark-syntax": "0.15.0",
    "atom-dark-ui": "0.23.0",
    "atom-light-syntax": "0.15.0",
    "atom-light-ui": "0.22.0",
    "base16-tomorrow-dark-theme": "0.13.0",
    "solarized-dark-syntax": "0.12.0",
    "solarized-light-syntax": "0.7.0",
    "archive-view": "0.26.0",
    "autocomplete": "0.27.0",
    "autoflow": "0.15.0",
    "autosave": "0.12.0",
    "background-tips": "0.9.0",
    "bookmarks": "0.21.0",
    "bracket-matcher": "0.25.0",
    "command-palette": "0.19.0",
    "dev-live-reload": "0.28.0",
    "exception-reporting": "0.17.0",
    "feedback": "0.28.0",
    "find-and-replace": "0.89.1",
    "fuzzy-finder": "0.39.0",
    "git-diff": "0.25.0",
    "go-to-line": "0.18.0",
    "grammar-selector": "0.23.0",
    "image-view": "0.29.0",
    "keybinding-resolver": "0.11.0",
    "link": "0.20.0",
    "markdown-preview": "0.47.0",
    "metrics": "0.30.0",
    "open-on-github": "0.23.0",
    "package-generator": "0.30.0",
    "release-notes": "0.26.0",
<<<<<<< HEAD
    "settings-view": "0.89.0",
    "snippets": "0.36.0",
=======
    "settings-view": "0.90.0",
    "snippets": "0.35.0",
>>>>>>> a372993c
    "spell-check": "0.28.0",
    "status-bar": "0.35.0",
    "styleguide": "0.26.0",
    "symbols-view": "0.41.0",
    "tabs": "0.28.0",
    "timecop": "0.17.0",
    "tree-view": "0.76.0",
    "update-package-dependencies": "0.6.0",
    "welcome": "0.11.0",
    "whitespace": "0.18.0",
    "wrap-guide": "0.17.0",
    "language-c": "0.13.0",
    "language-coffee-script": "0.15.0",
    "language-css": "0.13.0",
    "language-gfm": "0.19.0",
    "language-git": "0.9.0",
    "language-go": "0.7.0",
    "language-html": "0.11.0",
    "language-hyperlink": "0.8.0",
    "language-java": "0.9.0",
    "language-javascript": "0.17.0",
    "language-json": "0.8.0",
    "language-less": "0.6.0",
    "language-make": "0.9.0",
    "language-objective-c": "0.10.0",
    "language-perl": "0.8.0",
    "language-php": "0.10.0",
    "language-property-list": "0.7.0",
    "language-python": "0.12.0",
    "language-ruby": "0.15.0",
    "language-ruby-on-rails": "0.10.0",
    "language-sass": "0.8.0",
    "language-shellscript": "0.8.0",
    "language-source": "0.7.0",
    "language-sql": "0.7.0",
    "language-text": "0.6.0",
    "language-todo": "0.6.0",
    "language-toml": "0.11.0",
    "language-xml": "0.8.0",
    "language-yaml": "0.6.0"
  },
  "private": true,
  "scripts": {
    "preinstall": "node -e 'process.exit(0)'",
    "test": "node script/test"
  }
}<|MERGE_RESOLUTION|>--- conflicted
+++ resolved
@@ -85,13 +85,8 @@
     "open-on-github": "0.23.0",
     "package-generator": "0.30.0",
     "release-notes": "0.26.0",
-<<<<<<< HEAD
-    "settings-view": "0.89.0",
+    "settings-view": "0.90.0",
     "snippets": "0.36.0",
-=======
-    "settings-view": "0.90.0",
-    "snippets": "0.35.0",
->>>>>>> a372993c
     "spell-check": "0.28.0",
     "status-bar": "0.35.0",
     "styleguide": "0.26.0",
