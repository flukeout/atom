#import <AppKit/AppKit.h>
#import "include/cef_browser.h"
#import "include/cef_frame.h"
#import "native/atom_cef_client.h"
#import "atom_application.h"
#import "atom_window_controller.h"

void AtomCefClient::Open(std::string path) {
  NSString *pathString = [NSString stringWithCString:path.c_str() encoding:NSUTF8StringEncoding];
  [(AtomApplication *)[AtomApplication sharedApplication] open:pathString];
}

void AtomCefClient::Open() {
  NSOpenPanel *panel = [NSOpenPanel openPanel];
  [panel setCanChooseDirectories:YES];
  if ([panel runModal] == NSFileHandlingPanelOKButton) {
    NSURL *url = [[panel URLs] lastObject];
    Open([[url path] UTF8String]);
  }
}

void AtomCefClient::NewWindow() {
  [(AtomApplication *)[AtomApplication sharedApplication] open:nil];
}

<<<<<<< HEAD
void AtomCefClient::Confirm(int replyId,
                            std::string message,
                            std::string detailedMessage,
                            std::vector<std::string> buttonLabels,
                            CefRefPtr<CefBrowser> browser) {
  NSAlert *alert = [[[NSAlert alloc] init] autorelease];
  [alert setMessageText:[NSString stringWithCString:message.c_str() encoding:NSUTF8StringEncoding]];
  [alert setInformativeText:[NSString stringWithCString:detailedMessage.c_str() encoding:NSUTF8StringEncoding]];

  for (int i = 0; i < buttonLabels.size(); i++) {
    NSString *title = [NSString stringWithCString:buttonLabels[i].c_str() encoding:NSUTF8StringEncoding];
    NSButton *button = [alert addButtonWithTitle:title];
    [button setTag:i];
  }

  NSUInteger clickedButtonTag = [alert runModal];

  CefRefPtr<CefProcessMessage> replyMessage = CefProcessMessage::Create("reply");
  CefRefPtr<CefListValue> replyArguments = replyMessage->GetArgumentList();
  replyArguments->SetSize(2);
  replyArguments->SetInt(0, replyId);
  replyArguments->SetInt(1, clickedButtonTag);
  browser->SendProcessMessage(PID_RENDERER, replyMessage);
=======
void AtomCefClient::ToggleDevTools(CefRefPtr<CefBrowser> browser) {
  AtomWindowController *windowController = [[browser->GetHost()->GetWindowHandle() window] windowController];
  [windowController toggleDevTools];
>>>>>>> e741c42a
}<|MERGE_RESOLUTION|>--- conflicted
+++ resolved
@@ -23,7 +23,6 @@
   [(AtomApplication *)[AtomApplication sharedApplication] open:nil];
 }
 
-<<<<<<< HEAD
 void AtomCefClient::Confirm(int replyId,
                             std::string message,
                             std::string detailedMessage,
@@ -47,9 +46,9 @@
   replyArguments->SetInt(0, replyId);
   replyArguments->SetInt(1, clickedButtonTag);
   browser->SendProcessMessage(PID_RENDERER, replyMessage);
-=======
+}
+
 void AtomCefClient::ToggleDevTools(CefRefPtr<CefBrowser> browser) {
   AtomWindowController *windowController = [[browser->GetHost()->GetWindowHandle() window] windowController];
   [windowController toggleDevTools];
->>>>>>> e741c42a
 }