--- conflicted
+++ resolved
@@ -50,14 +50,9 @@
       screenLine
 
   buildLineForScreenRow: (state, row) ->
-<<<<<<< HEAD
+    tokenizer = @buffer.getMode().getTokenizer()
     line = @buffer.lineForRow(row)
-    {tokens, state} = @tokenizer.getLineTokens(line, state)
-=======
-    tokenizer = @buffer.getMode().getTokenizer()
-    line = @buffer.getLine(row)
     {tokens, state} = tokenizer.getLineTokens(line, state)
->>>>>>> 6134d9e4
     new ScreenLineFragment(tokens, line, [1, 0], [1, 0], { state })
 
   lineForScreenRow: (row) ->
