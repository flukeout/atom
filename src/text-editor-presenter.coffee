{CompositeDisposable, Disposable, Emitter} = require 'event-kit'
{Point, Range} = require 'text-buffer'
_ = require 'underscore-plus'
Decoration = require './decoration'

module.exports =
class TextEditorPresenter
  toggleCursorBlinkHandle: null
  startBlinkingCursorsAfterDelay: null
  stoppedScrollingTimeoutId: null
  mouseWheelScreenRow: null
  overlayDimensions: {}
  minimumReflowInterval: 200

  constructor: (params) ->
    {@model, @autoHeight, @explicitHeight, @contentFrameWidth, @scrollTop, @scrollLeft, @scrollColumn, @scrollRow, @boundingClientRect, @windowWidth, @windowHeight, @gutterWidth} = params
    {horizontalScrollbarHeight, verticalScrollbarWidth} = params
    {@lineHeight, @baseCharacterWidth, @backgroundColor, @gutterBackgroundColor, @tileSize} = params
    {@cursorBlinkPeriod, @cursorBlinkResumeDelay, @stoppedScrollingDelay, @focused} = params
    @measuredHorizontalScrollbarHeight = horizontalScrollbarHeight
    @measuredVerticalScrollbarWidth = verticalScrollbarWidth
    @gutterWidth ?= 0
    @tileSize ?= 6

    @disposables = new CompositeDisposable
    @emitter = new Emitter
    @visibleHighlights = {}
    @characterWidthsByScope = {}
    @rangesByDecorationId = {}
    @lineDecorationsByScreenRow = {}
    @lineNumberDecorationsByScreenRow = {}
    @customGutterDecorationsByGutterNameAndScreenRow = {}
    @transferMeasurementsToModel()
    @transferMeasurementsFromModel()
    @observeModel()
    @observeConfig()
    @buildState()
    @invalidateState()
    @startBlinkingCursors() if @focused
    @startReflowing() if @continuousReflow
    @updating = false

  setLinesYardstick: (@linesYardstick) ->

  getLinesYardstick: -> @linesYardstick

  destroy: ->
    @disposables.dispose()

  # Calls your `callback` when some changes in the model occurred and the current state has been updated.
  onDidUpdateState: (callback) ->
    @emitter.on 'did-update-state', callback

  emitDidUpdateState: ->
    @emitter.emit "did-update-state" if @isBatching()

  transferMeasurementsToModel: ->
    @model.setLineHeightInPixels(@lineHeight) if @lineHeight?
    @model.setDefaultCharWidth(@baseCharacterWidth) if @baseCharacterWidth?

  transferMeasurementsFromModel: ->
    @editorWidthInChars = @model.getEditorWidthInChars()

  # Private: Determines whether {TextEditorPresenter} is currently batching changes.
  # Returns a {Boolean}, `true` if is collecting changes, `false` if is applying them.
  isBatching: ->
    @updating is false

  getPreMeasurementState: ->
    @updating = true

    @updateVerticalDimensions()
    @updateScrollbarDimensions()

    @restoreScrollPosition()
    @commitPendingLogicalScrollTopPosition()
    @commitPendingScrollTopPosition()

    @updateStartRow()
    @updateEndRow()
    @updateRowsPerPage()
    @updateCommonGutterState()
    @updateReflowState()

    @updateTilesState() if @shouldUpdateLinesState or @shouldUpdateLineNumbersState

    @updating = false
    @state

  getPostMeasurementState: ->
    @updateHorizontalDimensions()
    @commitPendingLogicalScrollLeftPosition()
    @commitPendingScrollLeftPosition()
    @clearPendingScrollPosition()

    @updateFocusedState() if @shouldUpdateFocusedState
    @updateHeightState() if @shouldUpdateHeightState
    @updateVerticalScrollState() if @shouldUpdateVerticalScrollState
    @updateHorizontalScrollState() if @shouldUpdateHorizontalScrollState
    @updateScrollbarsState() if @shouldUpdateScrollbarsState
    @updateHiddenInputState() if @shouldUpdateHiddenInputState
    @updateContentState() if @shouldUpdateContentState
    @updateDecorations() if @shouldUpdateDecorations
    @updateTilesState() if @shouldUpdateLinesState or @shouldUpdateLineNumbersState
    @updateCursorsState() if @shouldUpdateCursorsState
    @updateOverlaysState() if @shouldUpdateOverlaysState
    @updateLineNumberGutterState() if @shouldUpdateLineNumberGutterState
    @updateGutterOrderState() if @shouldUpdateGutterOrderState
    @updateCustomGutterDecorationState() if @shouldUpdateCustomGutterDecorationState
    @updating = false

    @resetTrackedUpdates()

  # Public: Gets this presenter's state, updating it just in time before returning from this function.
  # Returns a state {Object}, useful for rendering to screen.
  getState: ->
    @updating = true

    @linesYardstick.prepareScreenRowsForMeasurement()

    @getPostMeasurementState()

    @state

  resetTrackedUpdates: ->
    @shouldUpdateFocusedState = false
    @shouldUpdateHeightState = false
    @shouldUpdateVerticalScrollState = false
    @shouldUpdateHorizontalScrollState = false
    @shouldUpdateScrollbarsState = false
    @shouldUpdateHiddenInputState = false
    @shouldUpdateContentState = false
    @shouldUpdateDecorations = false
    @shouldUpdateLinesState = false
    @shouldUpdateCursorsState = false
    @shouldUpdateOverlaysState = false
    @shouldUpdateLineNumberGutterState = false
    @shouldUpdateLineNumbersState = false
    @shouldUpdateGutterOrderState = false
    @shouldUpdateCustomGutterDecorationState = false

  invalidateState: ->
    @shouldUpdateFocusedState = true
    @shouldUpdateHeightState = true
    @shouldUpdateVerticalScrollState = true
    @shouldUpdateHorizontalScrollState = true
    @shouldUpdateScrollbarsState = true
    @shouldUpdateHiddenInputState = true
    @shouldUpdateContentState = true
    @shouldUpdateDecorations = true
    @shouldUpdateLinesState = true
    @shouldUpdateCursorsState = true
    @shouldUpdateOverlaysState = true
    @shouldUpdateLineNumberGutterState = true
    @shouldUpdateLineNumbersState = true
    @shouldUpdateGutterOrderState = true
    @shouldUpdateCustomGutterDecorationState = true

  observeModel: ->
    @disposables.add @model.onDidChange =>
      @shouldUpdateHeightState = true
      @shouldUpdateVerticalScrollState = true
      @shouldUpdateHorizontalScrollState = true
      @shouldUpdateScrollbarsState = true
      @shouldUpdateContentState = true
      @shouldUpdateDecorations = true
      @shouldUpdateCursorsState = true
      @shouldUpdateLinesState = true
      @shouldUpdateLineNumberGutterState = true
      @shouldUpdateLineNumbersState = true
      @shouldUpdateGutterOrderState = true
      @shouldUpdateCustomGutterDecorationState = true
      @emitDidUpdateState()

    @model.onDidUpdateMarkers =>
      @shouldUpdateLinesState = true
      @shouldUpdateLineNumbersState = true
      @shouldUpdateDecorations = true
      @shouldUpdateOverlaysState = true
      @shouldUpdateCustomGutterDecorationState = true
      @emitDidUpdateState()

    @disposables.add @model.onDidChangeGrammar(@didChangeGrammar.bind(this))
    @disposables.add @model.onDidChangePlaceholderText =>
      @shouldUpdateContentState = true
      @emitDidUpdateState()

    @disposables.add @model.onDidChangeMini =>
      @shouldUpdateScrollbarsState = true
      @shouldUpdateContentState = true
      @shouldUpdateDecorations = true
      @shouldUpdateLinesState = true
      @shouldUpdateLineNumberGutterState = true
      @shouldUpdateLineNumbersState = true
      @shouldUpdateGutterOrderState = true
      @shouldUpdateCustomGutterDecorationState = true
      @emitDidUpdateState()

    @disposables.add @model.onDidChangeLineNumberGutterVisible =>
      @shouldUpdateLineNumberGutterState = true
      @shouldUpdateGutterOrderState = true
      @emitDidUpdateState()

    @disposables.add @model.onDidAddDecoration(@didAddDecoration.bind(this))
    @disposables.add @model.onDidAddCursor(@didAddCursor.bind(this))
    @disposables.add @model.onDidRequestAutoscroll(@requestAutoscroll.bind(this))
    @observeDecoration(decoration) for decoration in @model.getDecorations()
    @observeCursor(cursor) for cursor in @model.getCursors()
    @disposables.add @model.onDidAddGutter(@didAddGutter.bind(this))
    return

  observeConfig: ->
    configParams = {scope: @model.getRootScopeDescriptor()}

    @scrollPastEnd = atom.config.get('editor.scrollPastEnd', configParams)
    @showLineNumbers = atom.config.get('editor.showLineNumbers', configParams)
    @showIndentGuide = atom.config.get('editor.showIndentGuide', configParams)

    if @configDisposables?
      @configDisposables?.dispose()
      @disposables.remove(@configDisposables)

    @configDisposables = new CompositeDisposable
    @disposables.add(@configDisposables)

    @configDisposables.add atom.config.onDidChange 'editor.showIndentGuide', configParams, ({newValue}) =>
      @showIndentGuide = newValue
      @shouldUpdateContentState = true

      @emitDidUpdateState()
    @configDisposables.add atom.config.onDidChange 'editor.scrollPastEnd', configParams, ({newValue}) =>
      @scrollPastEnd = newValue
      @shouldUpdateVerticalScrollState = true
      @shouldUpdateScrollbarsState = true
      @updateScrollHeight()

      @emitDidUpdateState()
    @configDisposables.add atom.config.onDidChange 'editor.showLineNumbers', configParams, ({newValue}) =>
      @showLineNumbers = newValue
      @shouldUpdateLineNumberGutterState = true
      @shouldUpdateGutterOrderState = true

      @emitDidUpdateState()

  didChangeGrammar: ->
    @observeConfig()
    @shouldUpdateContentState = true
    @shouldUpdateLineNumberGutterState = true
    @shouldUpdateGutterOrderState = true

    @emitDidUpdateState()

  buildState: ->
    @state =
      horizontalScrollbar: {}
      verticalScrollbar: {}
      hiddenInput: {}
      content:
        scrollingVertically: false
        cursorsVisible: false
        tiles: {}
        highlights: {}
        overlays: {}
        cursors: {}
      gutters: []
    # Shared state that is copied into ``@state.gutters`.
    @sharedGutterStyles = {}
    @customGutterDecorations = {}
    @lineNumberGutter =
      tiles: {}

  setContinuousReflow: (@continuousReflow) ->
    if @continuousReflow
      @startReflowing()
    else
      @stopReflowing()

  updateReflowState: ->
    @state.content.continuousReflow = @continuousReflow
    @lineNumberGutter.continuousReflow = @continuousReflow

  startReflowing: ->
    @reflowingInterval = setInterval(@emitDidUpdateState.bind(this), @minimumReflowInterval)

  stopReflowing: ->
    clearInterval(@reflowingInterval)
    @reflowingInterval = null

  updateFocusedState: ->
    @state.focused = @focused

  updateHeightState: ->
    if @autoHeight
      @state.height = @contentHeight
    else
      @state.height = null

  updateVerticalScrollState: ->
    @state.content.scrollHeight = @scrollHeight
    @sharedGutterStyles.scrollHeight = @scrollHeight
    @state.verticalScrollbar.scrollHeight = @scrollHeight

    @state.content.scrollTop = @scrollTop
    @sharedGutterStyles.scrollTop = @scrollTop
    @state.verticalScrollbar.scrollTop = @scrollTop

  updateHorizontalScrollState: ->
    @state.content.scrollWidth = @scrollWidth
    @state.horizontalScrollbar.scrollWidth = @scrollWidth

    @state.content.scrollLeft = @scrollLeft
    @state.horizontalScrollbar.scrollLeft = @scrollLeft

  updateScrollbarsState: ->
    @state.horizontalScrollbar.visible = @horizontalScrollbarHeight > 0
    @state.horizontalScrollbar.height = @measuredHorizontalScrollbarHeight
    @state.horizontalScrollbar.right = @verticalScrollbarWidth

    @state.verticalScrollbar.visible = @verticalScrollbarWidth > 0
    @state.verticalScrollbar.width = @measuredVerticalScrollbarWidth
    @state.verticalScrollbar.bottom = @horizontalScrollbarHeight

  updateHiddenInputState: ->
    return unless lastCursor = @model.getLastCursor()

    {top, left, height, width} = @pixelRectForScreenRange(lastCursor.getScreenRange())

    if @focused
      @state.hiddenInput.top = Math.max(Math.min(top, @clientHeight - height), 0)
      @state.hiddenInput.left = Math.max(Math.min(left, @clientWidth - width), 0)
    else
      @state.hiddenInput.top = 0
      @state.hiddenInput.left = 0

    @state.hiddenInput.height = height
    @state.hiddenInput.width = Math.max(width, 2)

  updateContentState: ->
    if @boundingClientRect?
      @sharedGutterStyles.maxHeight = @boundingClientRect.height
      @state.content.maxHeight = @boundingClientRect.height

    @state.content.width = Math.max(@contentWidth + @verticalScrollbarWidth, @contentFrameWidth)
    @state.content.scrollWidth = @scrollWidth
    @state.content.scrollLeft = @scrollLeft
    @state.content.indentGuidesVisible = not @model.isMini() and @showIndentGuide
    @state.content.backgroundColor = if @model.isMini() then null else @backgroundColor
    @state.content.placeholderText = if @model.isEmpty() then @model.getPlaceholderText() else null

  tileForRow: (row) ->
    row - (row % @tileSize)

  constrainRow: (row) ->
    Math.max(0, Math.min(row, @model.getScreenLineCount()))

  getStartTileRow: ->
    @constrainRow(@tileForRow(@startRow))

  getEndTileRow: ->
    @constrainRow(@tileForRow(@endRow))

  getScreenRows: ->
    startRow = @getStartTileRow()
    endRow = @constrainRow(@getEndTileRow() + @tileSize)

    screenRows = [startRow...endRow]
    if longestScreenRow = @model.getLongestScreenRow()
      screenRows.push(longestScreenRow)
    if @screenRowsToMeasure?
      screenRows.push(@screenRowsToMeasure...)

    screenRows.sort (a, b) -> a - b
    _.uniq(screenRows, true)

  setScreenRowsToMeasure: (screenRows) ->
    return if not screenRows? or screenRows.length is 0

    @screenRowsToMeasure = screenRows
    @shouldUpdateLinesState = true
    @shouldUpdateLineNumbersState = true
    @shouldUpdateDecorations = true

  clearScreenRowsToMeasure: ->
    return if not screenRows? or screenRows.length is 0

    @screenRowsToMeasure = []
    @shouldUpdateLinesState = true
    @shouldUpdateLineNumbersState = true
    @shouldUpdateDecorations = true

  updateTilesState: ->
    return unless @startRow? and @endRow? and @lineHeight?

    screenRows = @getScreenRows()
    visibleTiles = {}
    startRow = screenRows[0]
    endRow = screenRows[screenRows.length - 1]
    screenRowIndex = screenRows.length - 1
    zIndex = 0

    for tileStartRow in [@tileForRow(endRow)..@tileForRow(startRow)] by -@tileSize
      tileEndRow = Math.min(@model.getScreenLineCount(), tileStartRow + @tileSize)
      rowsWithinTile = []

      while screenRowIndex >= 0
        currentScreenRow = screenRows[screenRowIndex]
        break if currentScreenRow < tileStartRow
        rowsWithinTile.push(currentScreenRow)
        screenRowIndex--

      continue if rowsWithinTile.length is 0

      tile = @state.content.tiles[tileStartRow] ?= {}
      tile.top = tileStartRow * @lineHeight - @scrollTop
      tile.left = -@scrollLeft
      tile.height = @tileSize * @lineHeight
      tile.display = "block"
      tile.zIndex = zIndex
      tile.highlights ?= {}

      gutterTile = @lineNumberGutter.tiles[tileStartRow] ?= {}
      gutterTile.top = tileStartRow * @lineHeight - @scrollTop
      gutterTile.height = @tileSize * @lineHeight
      gutterTile.display = "block"
      gutterTile.zIndex = zIndex

      @updateLinesState(tile, rowsWithinTile) if @shouldUpdateLinesState
      @updateLineNumbersState(gutterTile, rowsWithinTile) if @shouldUpdateLineNumbersState

      visibleTiles[tileStartRow] = true
      zIndex++

    if @mouseWheelScreenRow? and @model.tokenizedLineForScreenRow(@mouseWheelScreenRow)?
      mouseWheelTile = @tileForRow(@mouseWheelScreenRow)

      unless visibleTiles[mouseWheelTile]?
        @lineNumberGutter.tiles[mouseWheelTile].display = "none"
        @state.content.tiles[mouseWheelTile].display = "none"
        visibleTiles[mouseWheelTile] = true

    for id, tile of @state.content.tiles
      continue if visibleTiles.hasOwnProperty(id)

      delete @state.content.tiles[id]
      delete @lineNumberGutter.tiles[id]

  updateLinesState: (tileState, screenRows) ->
    tileState.lines ?= {}
    visibleLineIds = {}
    for screenRow in screenRows
      line = @model.tokenizedLineForScreenRow(screenRow)
      unless line?
        throw new Error("No line exists for row #{screenRow}. Last screen row: #{@model.getLastScreenRow()}")

      visibleLineIds[line.id] = true
      if tileState.lines.hasOwnProperty(line.id)
        lineState = tileState.lines[line.id]
        lineState.screenRow = screenRow
        lineState.decorationClasses = @lineDecorationClassesForRow(screenRow)
      else
        tileState.lines[line.id] =
          screenRow: screenRow
          text: line.text
          openScopes: line.openScopes
          tags: line.tags
          specialTokens: line.specialTokens
          firstNonWhitespaceIndex: line.firstNonWhitespaceIndex
          firstTrailingWhitespaceIndex: line.firstTrailingWhitespaceIndex
          invisibles: line.invisibles
          endOfLineInvisibles: line.endOfLineInvisibles
          isOnlyWhitespace: line.isOnlyWhitespace()
          indentLevel: line.indentLevel
          tabLength: line.tabLength
          fold: line.fold
          decorationClasses: @lineDecorationClassesForRow(screenRow)

    for id, line of tileState.lines
      delete tileState.lines[id] unless visibleLineIds.hasOwnProperty(id)
    return

  updateCursorsState: ->
    @state.content.cursors = {}
    @updateCursorState(cursor) for cursor in @model.cursors # using property directly to avoid allocation
    return

  updateCursorState: (cursor) ->
    return unless @startRow? and @endRow? and @hasPixelRectRequirements() and @baseCharacterWidth?
    screenRange = cursor.getScreenRange()
    return unless cursor.isVisible() and @startRow <= screenRange.start.row < @endRow

    pixelRect = @pixelRectForScreenRange(screenRange)
    pixelRect.width = @baseCharacterWidth if pixelRect.width is 0
    @state.content.cursors[cursor.id] = pixelRect

  updateOverlaysState: ->
    return unless @hasOverlayPositionRequirements()

    visibleDecorationIds = {}

    for decoration in @model.getOverlayDecorations()
      continue unless decoration.getMarker().isValid()

      {item, position, class: klass} = decoration.getProperties()
      if position is 'tail'
        screenPosition = decoration.getMarker().getTailScreenPosition()
      else
        screenPosition = decoration.getMarker().getHeadScreenPosition()

      pixelPosition = @pixelPositionForScreenPosition(screenPosition, true)

      top = pixelPosition.top + @lineHeight
      left = pixelPosition.left + @gutterWidth

      if overlayDimensions = @overlayDimensions[decoration.id]
        {itemWidth, itemHeight, contentMargin} = overlayDimensions

        rightDiff = left + @boundingClientRect.left + itemWidth + contentMargin - @windowWidth
        left -= rightDiff if rightDiff > 0

        leftDiff = left + @boundingClientRect.left + contentMargin
        left -= leftDiff if leftDiff < 0

        if top + @boundingClientRect.top + itemHeight > @windowHeight and top - (itemHeight + @lineHeight) >= 0
          top -= itemHeight + @lineHeight

      pixelPosition.top = top
      pixelPosition.left = left

      overlayState = @state.content.overlays[decoration.id] ?= {item}
      overlayState.pixelPosition = pixelPosition
      overlayState.class = klass if klass?
      visibleDecorationIds[decoration.id] = true

    for id of @state.content.overlays
      delete @state.content.overlays[id] unless visibleDecorationIds[id]

    for id of @overlayDimensions
      delete @overlayDimensions[id] unless visibleDecorationIds[id]

    return

  updateLineNumberGutterState: ->
    @lineNumberGutter.maxLineNumberDigits = @model.getLineCount().toString().length

  updateCommonGutterState: ->
    @sharedGutterStyles.backgroundColor = if @gutterBackgroundColor isnt "rgba(0, 0, 0, 0)"
      @gutterBackgroundColor
    else
      @backgroundColor

  didAddGutter: (gutter) ->
    gutterDisposables = new CompositeDisposable
    gutterDisposables.add gutter.onDidChangeVisible =>
      @shouldUpdateGutterOrderState = true
      @shouldUpdateCustomGutterDecorationState = true

      @emitDidUpdateState()
    gutterDisposables.add gutter.onDidDestroy =>
      @disposables.remove(gutterDisposables)
      gutterDisposables.dispose()
      @shouldUpdateGutterOrderState = true

      @emitDidUpdateState()
      # It is not necessary to @updateCustomGutterDecorationState here.
      # The destroyed gutter will be removed from the list of gutters in @state,
      # and thus will be removed from the DOM.
    @disposables.add(gutterDisposables)
    @shouldUpdateGutterOrderState = true
    @shouldUpdateCustomGutterDecorationState = true

    @emitDidUpdateState()

  updateGutterOrderState: ->
    @state.gutters = []
    if @model.isMini()
      return
    for gutter in @model.getGutters()
      isVisible = @gutterIsVisible(gutter)
      if gutter.name is 'line-number'
        content = @lineNumberGutter
      else
        @customGutterDecorations[gutter.name] ?= {}
        content = @customGutterDecorations[gutter.name]
      @state.gutters.push({
        gutter,
        visible: isVisible,
        styles: @sharedGutterStyles,
        content,
      })

  # Updates the decoration state for the gutter with the given gutterName.
  # @customGutterDecorations is an {Object}, with the form:
  #   * gutterName : {
  #     decoration.id : {
  #       top: # of pixels from top
  #       height: # of pixels height of this decoration
  #       item (optional): HTMLElement
  #       class (optional): {String} class
  #     }
  #   }
  updateCustomGutterDecorationState: ->
    return unless @startRow? and @endRow? and @lineHeight?

    if @model.isMini()
      # Mini editors have no gutter decorations.
      # We clear instead of reassigning to preserve the reference.
      @clearAllCustomGutterDecorations()

    for gutter in @model.getGutters()
      gutterName = gutter.name
      gutterDecorations = @customGutterDecorations[gutterName]
      if gutterDecorations
        # Clear the gutter decorations; they are rebuilt.
        # We clear instead of reassigning to preserve the reference.
        @clearDecorationsForCustomGutterName(gutterName)
      else
        @customGutterDecorations[gutterName] = {}
      continue if not @gutterIsVisible(gutter)

      relevantDecorations = @customGutterDecorationsInRange(gutterName, @startRow, @endRow - 1)
      relevantDecorations.forEach (decoration) =>
        decorationRange = decoration.getMarker().getScreenRange()
        @customGutterDecorations[gutterName][decoration.id] =
          top: @lineHeight * decorationRange.start.row
          height: @lineHeight * decorationRange.getRowCount()
          item: decoration.getProperties().item
          class: decoration.getProperties().class

  clearAllCustomGutterDecorations: ->
    allGutterNames = Object.keys(@customGutterDecorations)
    for gutterName in allGutterNames
      @clearDecorationsForCustomGutterName(gutterName)

  clearDecorationsForCustomGutterName: (gutterName) ->
    gutterDecorations = @customGutterDecorations[gutterName]
    if gutterDecorations
      allDecorationIds = Object.keys(gutterDecorations)
      for decorationId in allDecorationIds
        delete gutterDecorations[decorationId]

  gutterIsVisible: (gutterModel) ->
    isVisible = gutterModel.isVisible()
    if gutterModel.name is 'line-number'
      isVisible = isVisible and @showLineNumbers
    isVisible

  isSoftWrappedRow: (bufferRow, screenRow) ->
    return false if screenRow is 0

    @model.bufferRowForScreenRow(screenRow - 1) is bufferRow

  updateLineNumbersState: (tileState, screenRows) ->
    tileState.lineNumbers ?= {}
    visibleLineNumberIds = {}

    for screenRow in screenRows
      bufferRow = @model.bufferRowForScreenRow(screenRow)
      softWrapped = @isSoftWrappedRow(bufferRow, screenRow)
      decorationClasses = @lineNumberDecorationClassesForRow(screenRow)
      foldable = @model.isFoldableAtScreenRow(screenRow)
      id = @model.tokenizedLineForScreenRow(screenRow).id

      tileState.lineNumbers[id] = {screenRow, bufferRow, softWrapped, decorationClasses, foldable}
      visibleLineNumberIds[id] = true

    for id of tileState.lineNumbers
      delete tileState.lineNumbers[id] unless visibleLineNumberIds[id]

    return

  updateStartRow: ->
    return unless @scrollTop? and @lineHeight?

    startRow = Math.floor(@scrollTop / @lineHeight)
    @startRow = Math.max(0, startRow)

  updateEndRow: ->
    return unless @scrollTop? and @lineHeight? and @height?

    startRow = Math.max(0, Math.floor(@scrollTop / @lineHeight))
    visibleLinesCount = Math.ceil(@height / @lineHeight) + 1
    endRow = startRow + visibleLinesCount
    @endRow = Math.min(@model.getScreenLineCount(), endRow)

  updateRowsPerPage: ->
    rowsPerPage = Math.floor(@getClientHeight() / @lineHeight)
    if rowsPerPage isnt @rowsPerPage
      @rowsPerPage = rowsPerPage
      @model.setRowsPerPage(@rowsPerPage)

  updateScrollWidth: ->
    return unless @contentWidth? and @clientWidth?

    scrollWidth = Math.max(@contentWidth, @clientWidth)
    unless @scrollWidth is scrollWidth
      @scrollWidth = scrollWidth
      @updateScrollLeft(@scrollLeft)

  updateScrollHeight: ->
    return unless @contentHeight? and @clientHeight?

    contentHeight = @contentHeight
    if @scrollPastEnd
      extraScrollHeight = @clientHeight - (@lineHeight * 3)
      contentHeight += extraScrollHeight if extraScrollHeight > 0
    scrollHeight = Math.max(contentHeight, @height)

    unless @scrollHeight is scrollHeight
      @scrollHeight = scrollHeight
      @updateScrollTop(@scrollTop)

  updateVerticalDimensions: ->
    if @lineHeight?
      oldContentHeight = @contentHeight
      @contentHeight = @lineHeight * @model.getScreenLineCount()

    if @contentHeight isnt oldContentHeight
      @updateHeight()
      @updateScrollbarDimensions()
      @updateScrollHeight()

  updateHorizontalDimensions: ->
    if @baseCharacterWidth?
      oldContentWidth = @contentWidth
      clip = @model.tokenizedLineForScreenRow(@model.getLongestScreenRow())?.isSoftWrapped()
      @contentWidth = @pixelPositionForScreenPosition([@model.getLongestScreenRow(), @model.getMaxScreenLineLength()], clip).left
      @contentWidth += @scrollLeft
      @contentWidth += 1 unless @model.isSoftWrapped() # account for cursor width

    if @contentWidth isnt oldContentWidth
      @updateScrollbarDimensions()
      @updateScrollWidth()

  updateClientHeight: ->
    return unless @height? and @horizontalScrollbarHeight?

    clientHeight = @height - @horizontalScrollbarHeight
    @model.setHeight(clientHeight, true)

    unless @clientHeight is clientHeight
      @clientHeight = clientHeight
      @updateScrollHeight()
      @updateScrollTop(@scrollTop)

  updateClientWidth: ->
    return unless @contentFrameWidth? and @verticalScrollbarWidth?

    clientWidth = @contentFrameWidth - @verticalScrollbarWidth
    @model.setWidth(clientWidth, true) unless @editorWidthInChars

    unless @clientWidth is clientWidth
      @clientWidth = clientWidth
      @updateScrollWidth()
      @updateScrollLeft(@scrollLeft)

  updateScrollTop: (scrollTop) ->
    scrollTop = @constrainScrollTop(scrollTop)
    if scrollTop isnt @scrollTop and not Number.isNaN(scrollTop)
      @realScrollTop = scrollTop
      @scrollTop = Math.round(scrollTop)
      @scrollRow = Math.round(@scrollTop / @lineHeight)
      @model.setScrollRow(@scrollRow)

      @updateStartRow()
      @updateEndRow()
      @didStartScrolling()
      @emitter.emit 'did-change-scroll-top', @scrollTop

  constrainScrollTop: (scrollTop) ->
    return scrollTop unless scrollTop? and @scrollHeight? and @clientHeight?
    Math.max(0, Math.min(scrollTop, @scrollHeight - @clientHeight))

  updateScrollLeft: (scrollLeft) ->
    scrollLeft = @constrainScrollLeft(scrollLeft)
    if scrollLeft isnt @scrollLeft and not Number.isNaN(scrollLeft)
      @realScrollLeft = scrollLeft
      @scrollLeft = Math.round(scrollLeft)
      @scrollColumn = Math.round(@scrollLeft / @baseCharacterWidth)
      @model.setScrollColumn(@scrollColumn)

      @emitter.emit 'did-change-scroll-left', @scrollLeft

  constrainScrollLeft: (scrollLeft) ->
    return scrollLeft unless scrollLeft? and @scrollWidth? and @clientWidth?
    Math.max(0, Math.min(scrollLeft, @scrollWidth - @clientWidth))

  updateScrollbarDimensions: ->
    return unless @contentFrameWidth? and @height?
    return unless @measuredVerticalScrollbarWidth? and @measuredHorizontalScrollbarHeight?
    return unless @contentWidth? and @contentHeight?

    clientWidthWithoutVerticalScrollbar = @contentFrameWidth
    clientWidthWithVerticalScrollbar = clientWidthWithoutVerticalScrollbar - @measuredVerticalScrollbarWidth
    clientHeightWithoutHorizontalScrollbar = @height
    clientHeightWithHorizontalScrollbar = clientHeightWithoutHorizontalScrollbar - @measuredHorizontalScrollbarHeight

    horizontalScrollbarVisible =
      not @model.isMini() and
        (@contentWidth > clientWidthWithoutVerticalScrollbar or
         @contentWidth > clientWidthWithVerticalScrollbar and @contentHeight > clientHeightWithoutHorizontalScrollbar)

    verticalScrollbarVisible =
      not @model.isMini() and
        (@contentHeight > clientHeightWithoutHorizontalScrollbar or
         @contentHeight > clientHeightWithHorizontalScrollbar and @contentWidth > clientWidthWithoutVerticalScrollbar)

    horizontalScrollbarHeight =
      if horizontalScrollbarVisible
        @measuredHorizontalScrollbarHeight
      else
        0

    verticalScrollbarWidth =
      if verticalScrollbarVisible
        @measuredVerticalScrollbarWidth
      else
        0

    unless @horizontalScrollbarHeight is horizontalScrollbarHeight
      @horizontalScrollbarHeight = horizontalScrollbarHeight
      @updateClientHeight()

    unless @verticalScrollbarWidth is verticalScrollbarWidth
      @verticalScrollbarWidth = verticalScrollbarWidth
      @updateClientWidth()

  lineDecorationClassesForRow: (row) ->
    return null if @model.isMini()

    decorationClasses = null
    for id, decoration of @lineDecorationsByScreenRow[row]
      decorationClasses ?= []
      decorationClasses.push(decoration.getProperties().class)
    decorationClasses

  lineNumberDecorationClassesForRow: (row) ->
    return null if @model.isMini()

    decorationClasses = null
    for id, decoration of @lineNumberDecorationsByScreenRow[row]
      decorationClasses ?= []
      decorationClasses.push(decoration.getProperties().class)
    decorationClasses

  # Returns a {Set} of {Decoration}s on the given custom gutter from startRow to endRow (inclusive).
  customGutterDecorationsInRange: (gutterName, startRow, endRow) ->
    decorations = new Set

    return decorations if @model.isMini() or gutterName is 'line-number' or
      not @customGutterDecorationsByGutterNameAndScreenRow[gutterName]

    for screenRow in [@startRow..@endRow - 1]
      for id, decoration of @customGutterDecorationsByGutterNameAndScreenRow[gutterName][screenRow]
        decorations.add(decoration)
    decorations

  getCursorBlinkPeriod: -> @cursorBlinkPeriod

  getCursorBlinkResumeDelay: -> @cursorBlinkResumeDelay

  setFocused: (focused) ->
    unless @focused is focused
      @focused = focused
      if @focused
        @startBlinkingCursors()
      else
        @stopBlinkingCursors(false)
      @shouldUpdateFocusedState = true
      @shouldUpdateHiddenInputState = true

      @emitDidUpdateState()

  setScrollTop: (scrollTop, overrideScroll=true) ->
    return unless scrollTop?

    @pendingScrollLogicalPosition = null if overrideScroll
    @pendingScrollTop = scrollTop

    @shouldUpdateVerticalScrollState = true
    @shouldUpdateHiddenInputState = true
    @shouldUpdateDecorations = true
    @shouldUpdateLinesState = true
    @shouldUpdateCursorsState = true
    @shouldUpdateLineNumbersState = true
    @shouldUpdateCustomGutterDecorationState = true
    @shouldUpdateOverlaysState = true

    @emitDidUpdateState()

  getScrollTop: ->
    @scrollTop

  getRealScrollTop: ->
    @realScrollTop ? @scrollTop

  didStartScrolling: ->
    if @stoppedScrollingTimeoutId?
      clearTimeout(@stoppedScrollingTimeoutId)
      @stoppedScrollingTimeoutId = null
    @stoppedScrollingTimeoutId = setTimeout(@didStopScrolling.bind(this), @stoppedScrollingDelay)
    @state.content.scrollingVertically = true
    @emitDidUpdateState()

  didStopScrolling: ->
    @state.content.scrollingVertically = false
    if @mouseWheelScreenRow?
      @mouseWheelScreenRow = null
      @shouldUpdateLinesState = true
      @shouldUpdateLineNumbersState = true
      @shouldUpdateCustomGutterDecorationState = true

    @emitDidUpdateState()

  setScrollLeft: (scrollLeft, overrideScroll=true) ->
    return unless scrollLeft?

    @pendingScrollLogicalPosition = null if overrideScroll
    @pendingScrollLeft = scrollLeft

    @shouldUpdateHorizontalScrollState = true
    @shouldUpdateHiddenInputState = true
    @shouldUpdateCursorsState = true
    @shouldUpdateOverlaysState = true
    @shouldUpdateDecorations = true
    @shouldUpdateLinesState = true

    @emitDidUpdateState()

  getScrollLeft: ->
    @scrollLeft

  getRealScrollLeft: ->
    @realScrollLeft ? @scrollLeft

  getClientHeight: ->
    if @clientHeight
      @clientHeight
    else
      @explicitHeight - @horizontalScrollbarHeight

  getClientWidth: ->
    if @clientWidth
      @clientWidth
    else
      @contentFrameWidth - @verticalScrollbarWidth

  getScrollBottom: -> @getScrollTop() + @getClientHeight()
  setScrollBottom: (scrollBottom, overrideScroll) ->
    @setScrollTop(scrollBottom - @getClientHeight(), overrideScroll)
    @getScrollBottom()

  getScrollRight: -> @getScrollLeft() + @getClientWidth()
  setScrollRight: (scrollRight, overrideScroll) ->
    @setScrollLeft(scrollRight - @getClientWidth(), overrideScroll)
    @getScrollRight()

  getScrollHeight: ->
    @scrollHeight

  getScrollWidth: ->
    @scrollWidth

  setHorizontalScrollbarHeight: (horizontalScrollbarHeight) ->
    unless @measuredHorizontalScrollbarHeight is horizontalScrollbarHeight
      oldHorizontalScrollbarHeight = @measuredHorizontalScrollbarHeight
      @measuredHorizontalScrollbarHeight = horizontalScrollbarHeight
      @shouldUpdateScrollbarsState = true
      @shouldUpdateVerticalScrollState = true
      @shouldUpdateHorizontalScrollState = true
      @shouldUpdateCursorsState = true unless oldHorizontalScrollbarHeight?

      @emitDidUpdateState()

  setVerticalScrollbarWidth: (verticalScrollbarWidth) ->
    unless @measuredVerticalScrollbarWidth is verticalScrollbarWidth
      oldVerticalScrollbarWidth = @measuredVerticalScrollbarWidth
      @measuredVerticalScrollbarWidth = verticalScrollbarWidth
      @shouldUpdateScrollbarsState = true
      @shouldUpdateVerticalScrollState = true
      @shouldUpdateHorizontalScrollState = true
      @shouldUpdateCursorsState = true unless oldVerticalScrollbarWidth?

      @emitDidUpdateState()

  setAutoHeight: (autoHeight) ->
    unless @autoHeight is autoHeight
      @autoHeight = autoHeight
      @shouldUpdateHeightState = true

      @emitDidUpdateState()

  setExplicitHeight: (explicitHeight) ->
    unless @explicitHeight is explicitHeight
      @explicitHeight = explicitHeight
      @updateHeight()
      @shouldUpdateVerticalScrollState = true
      @shouldUpdateScrollbarsState = true
      @shouldUpdateDecorations = true
      @shouldUpdateLinesState = true
      @shouldUpdateCursorsState = true
      @shouldUpdateLineNumbersState = true
      @shouldUpdateCustomGutterDecorationState = true

      @emitDidUpdateState()

  updateHeight: ->
    height = @explicitHeight ? @contentHeight
    unless @height is height
      @height = height
      @updateScrollbarDimensions()
      @updateClientHeight()
      @updateScrollHeight()
      @updateEndRow()

  setContentFrameWidth: (contentFrameWidth) ->
    if @contentFrameWidth isnt contentFrameWidth or @editorWidthInChars?
      oldContentFrameWidth = @contentFrameWidth
      @contentFrameWidth = contentFrameWidth
      @editorWidthInChars = null
      @updateScrollbarDimensions()
      @updateClientWidth()
      @shouldUpdateVerticalScrollState = true
      @shouldUpdateHorizontalScrollState = true
      @shouldUpdateScrollbarsState = true
      @shouldUpdateContentState = true
      @shouldUpdateDecorations = true
      @shouldUpdateLinesState = true
      @shouldUpdateCursorsState = true unless oldContentFrameWidth?

      @emitDidUpdateState()

  setBoundingClientRect: (boundingClientRect) ->
    unless @clientRectsEqual(@boundingClientRect, boundingClientRect)
      @boundingClientRect = boundingClientRect
      @shouldUpdateOverlaysState = true
      @shouldUpdateContentState = true

      @emitDidUpdateState()

  clientRectsEqual: (clientRectA, clientRectB) ->
    clientRectA? and clientRectB? and
      clientRectA.top is clientRectB.top and
      clientRectA.left is clientRectB.left and
      clientRectA.width is clientRectB.width and
      clientRectA.height is clientRectB.height

  setWindowSize: (width, height) ->
    if @windowWidth isnt width or @windowHeight isnt height
      @windowWidth = width
      @windowHeight = height
      @shouldUpdateOverlaysState = true

      @emitDidUpdateState()

  setBackgroundColor: (backgroundColor) ->
    unless @backgroundColor is backgroundColor
      @backgroundColor = backgroundColor
      @shouldUpdateContentState = true
      @shouldUpdateLineNumberGutterState = true
      @shouldUpdateGutterOrderState = true

      @emitDidUpdateState()

  setGutterBackgroundColor: (gutterBackgroundColor) ->
    unless @gutterBackgroundColor is gutterBackgroundColor
      @gutterBackgroundColor = gutterBackgroundColor
      @shouldUpdateLineNumberGutterState = true
      @shouldUpdateGutterOrderState = true

      @emitDidUpdateState()

  setGutterWidth: (gutterWidth) ->
    if @gutterWidth isnt gutterWidth
      @gutterWidth = gutterWidth
      @updateOverlaysState()

  getGutterWidth: ->
    @gutterWidth

  setLineHeight: (lineHeight) ->
    unless @lineHeight is lineHeight
      @lineHeight = lineHeight
      @model.setLineHeightInPixels(lineHeight)
      @shouldUpdateHeightState = true
      @shouldUpdateHorizontalScrollState = true
      @shouldUpdateVerticalScrollState = true
      @shouldUpdateScrollbarsState = true
      @shouldUpdateHiddenInputState = true
      @shouldUpdateDecorations = true
      @shouldUpdateLinesState = true
      @shouldUpdateCursorsState = true
      @shouldUpdateLineNumbersState = true
      @shouldUpdateCustomGutterDecorationState = true
      @shouldUpdateOverlaysState = true

      @emitDidUpdateState()

  setMouseWheelScreenRow: (screenRow) ->
    if @mouseWheelScreenRow isnt screenRow
      @mouseWheelScreenRow = screenRow
      @didStartScrolling()

  setBaseCharacterWidth: (baseCharacterWidth) ->
    unless @baseCharacterWidth is baseCharacterWidth
      @baseCharacterWidth = baseCharacterWidth
      @model.setDefaultCharWidth(baseCharacterWidth)
      @characterWidthsChanged()

  characterWidthsChanged: ->
    @shouldUpdateHorizontalScrollState = true
    @shouldUpdateVerticalScrollState = true
    @shouldUpdateScrollbarsState = true
    @shouldUpdateHiddenInputState = true
    @shouldUpdateContentState = true
    @shouldUpdateDecorations = true
    @shouldUpdateLinesState = true
    @shouldUpdateCursorsState = true
    @shouldUpdateOverlaysState = true

    @emitDidUpdateState()

  hasPixelPositionRequirements: ->
    @lineHeight? and @baseCharacterWidth?

  pixelPositionForScreenPosition: (screenPosition, clip=true) ->
    position =
      @linesYardstick.pixelPositionForScreenPosition(screenPosition, clip)
    position.top -= @getScrollTop()
    position.left -= @getScrollLeft()
    position

  hasPixelRectRequirements: ->
    @hasPixelPositionRequirements() and @scrollWidth?

  hasOverlayPositionRequirements: ->
    @hasPixelRectRequirements() and @boundingClientRect? and @windowWidth and @windowHeight

  pixelRectForScreenRange: (screenRange) ->
    if screenRange.end.row > screenRange.start.row
      top = @pixelPositionForScreenPosition(screenRange.start).top
      left = 0
      height = (screenRange.end.row - screenRange.start.row + 1) * @lineHeight
      width = @scrollWidth
    else
      {top, left} = @pixelPositionForScreenPosition(screenRange.start, false)
      height = @lineHeight
      width = @pixelPositionForScreenPosition(screenRange.end, false).left - left

    {top, left, width, height}

  observeDecoration: (decoration) ->
    decorationDisposables = new CompositeDisposable
    if decoration.isType('highlight')
      decorationDisposables.add decoration.onDidFlash =>
        @shouldUpdateDecorations = true
        @emitDidUpdateState()

    decorationDisposables.add decoration.onDidChangeProperties (event) =>
      @decorationPropertiesDidChange(decoration, event)
    decorationDisposables.add decoration.onDidDestroy =>
      @disposables.remove(decorationDisposables)
      decorationDisposables.dispose()
      @didDestroyDecoration(decoration)
    @disposables.add(decorationDisposables)

  decorationPropertiesDidChange: (decoration, {oldProperties}) ->
    @shouldUpdateDecorations = true
    if decoration.isType('line') or decoration.isType('gutter')
      if decoration.isType('line') or Decoration.isType(oldProperties, 'line')
        @shouldUpdateLinesState = true
      if decoration.isType('line-number') or Decoration.isType(oldProperties, 'line-number')
        @shouldUpdateLineNumbersState = true
      if (decoration.isType('gutter') and not decoration.isType('line-number')) or
      (Decoration.isType(oldProperties, 'gutter') and not Decoration.isType(oldProperties, 'line-number'))
        @shouldUpdateCustomGutterDecorationState = true
    else if decoration.isType('overlay')
      @shouldUpdateOverlaysState = true
    @emitDidUpdateState()

  didDestroyDecoration: (decoration) ->
    @shouldUpdateDecorations = true
    if decoration.isType('line') or decoration.isType('gutter')
      @shouldUpdateLinesState = true if decoration.isType('line')
      if decoration.isType('line-number')
        @shouldUpdateLineNumbersState = true
      else if decoration.isType('gutter')
        @shouldUpdateCustomGutterDecorationState = true
    if decoration.isType('overlay')
      @shouldUpdateOverlaysState = true

    @emitDidUpdateState()

  didAddDecoration: (decoration) ->
    @observeDecoration(decoration)

    if decoration.isType('line') or decoration.isType('gutter')
      @shouldUpdateDecorations = true
      @shouldUpdateLinesState = true if decoration.isType('line')
      if decoration.isType('line-number')
        @shouldUpdateLineNumbersState = true
      else if decoration.isType('gutter')
        @shouldUpdateCustomGutterDecorationState = true
    else if decoration.isType('highlight')
      @shouldUpdateDecorations = true
    else if decoration.isType('overlay')
      @shouldUpdateOverlaysState = true

    @emitDidUpdateState()

  updateDecorations: ->
    @rangesByDecorationId = {}
    @lineDecorationsByScreenRow = {}
    @lineNumberDecorationsByScreenRow = {}
    @customGutterDecorationsByGutterNameAndScreenRow = {}
    @visibleHighlights = {}

    return unless 0 <= @startRow <= @endRow <= Infinity

    for markerId, decorations of @model.decorationsForScreenRowRange(@startRow, @endRow - 1)
      range = @model.getMarker(markerId).getScreenRange()
      for decoration in decorations
        if decoration.isType('line') or decoration.isType('gutter')
          @addToLineDecorationCaches(decoration, range)
        else if decoration.isType('highlight')
          @updateHighlightState(decoration, range)

    for tileId, tileState of @state.content.tiles
      for id, highlight of tileState.highlights
        delete tileState.highlights[id] unless @visibleHighlights[tileId]?[id]?

    return

  removeFromLineDecorationCaches: (decoration) ->
    @removePropertiesFromLineDecorationCaches(decoration.id, decoration.getProperties())

  removePropertiesFromLineDecorationCaches: (decorationId, decorationProperties) ->
    if range = @rangesByDecorationId[decorationId]
      delete @rangesByDecorationId[decorationId]

      gutterName = decorationProperties.gutterName
      for row in [range.start.row..range.end.row] by 1
        delete @lineDecorationsByScreenRow[row]?[decorationId]
        delete @lineNumberDecorationsByScreenRow[row]?[decorationId]
        delete @customGutterDecorationsByGutterNameAndScreenRow[gutterName]?[row]?[decorationId] if gutterName
      return

  addToLineDecorationCaches: (decoration, range) ->
    marker = decoration.getMarker()
    properties = decoration.getProperties()

    return unless marker.isValid()

    if range.isEmpty()
      return if properties.onlyNonEmpty
    else
      return if properties.onlyEmpty
      omitLastRow = range.end.column is 0

    @rangesByDecorationId[decoration.id] = range

    for row in [range.start.row..range.end.row] by 1
      continue if properties.onlyHead and row isnt marker.getHeadScreenPosition().row
      continue if omitLastRow and row is range.end.row

      if decoration.isType('line')
        @lineDecorationsByScreenRow[row] ?= {}
        @lineDecorationsByScreenRow[row][decoration.id] = decoration

      if decoration.isType('line-number')
        @lineNumberDecorationsByScreenRow[row] ?= {}
        @lineNumberDecorationsByScreenRow[row][decoration.id] = decoration
      else if decoration.isType('gutter')
        gutterName = decoration.getProperties().gutterName
        @customGutterDecorationsByGutterNameAndScreenRow[gutterName] ?= {}
        @customGutterDecorationsByGutterNameAndScreenRow[gutterName][row] ?= {}
        @customGutterDecorationsByGutterNameAndScreenRow[gutterName][row][decoration.id] = decoration

    return

  intersectRangeWithTile: (range, tileStartRow) ->
    intersectingStartRow = Math.max(tileStartRow, range.start.row)
    intersectingEndRow = Math.min(tileStartRow + @tileSize - 1, range.end.row)
    intersectingRange = new Range(
      new Point(intersectingStartRow, 0),
      new Point(intersectingEndRow, Infinity)
    )

    if intersectingStartRow is range.start.row
      intersectingRange.start.column = range.start.column

    if intersectingEndRow is range.end.row
      intersectingRange.end.column = range.end.column

    intersectingRange

  updateHighlightState: (decoration, range) ->
    return unless @startRow? and @endRow? and @lineHeight? and @hasPixelPositionRequirements()

    properties = decoration.getProperties()
    marker = decoration.getMarker()

    if decoration.isDestroyed() or not marker.isValid() or range.isEmpty() or not range.intersectsRowRange(@startRow, @endRow - 1)
      return

    if range.start.row < @startRow
      range.start.row = @startRow
      range.start.column = 0
    if range.end.row >= @endRow
      range.end.row = @endRow
      range.end.column = 0

    return if range.isEmpty()

    flash = decoration.consumeNextFlash()

    startTile = @tileForRow(range.start.row)
    endTile = @tileForRow(range.end.row)

    for tileStartRow in [startTile..endTile] by @tileSize
      rangeWithinTile = @intersectRangeWithTile(range, tileStartRow)

      continue if rangeWithinTile.isEmpty()

      tileState = @state.content.tiles[tileStartRow] ?= {highlights: {}}
      highlightState = tileState.highlights[decoration.id] ?= {
        flashCount: 0
        flashDuration: null
        flashClass: null
      }

      if flash?
        highlightState.flashCount++
        highlightState.flashClass = flash.class
        highlightState.flashDuration = flash.duration

      highlightState.class = properties.class
      highlightState.deprecatedRegionClass = properties.deprecatedRegionClass
      highlightState.regions = @buildHighlightRegions(rangeWithinTile)

      for region in highlightState.regions
        @repositionRegionWithinTile(region, tileStartRow)

      @visibleHighlights[tileStartRow] ?= {}
      @visibleHighlights[tileStartRow][decoration.id] = true

    true

  repositionRegionWithinTile: (region, tileStartRow) ->
    region.top  += @scrollTop - tileStartRow * @lineHeight
    region.left += @scrollLeft

  buildHighlightRegions: (screenRange) ->
    lineHeightInPixels = @lineHeight
    startPixelPosition = @pixelPositionForScreenPosition(screenRange.start, false)
    endPixelPosition = @pixelPositionForScreenPosition(screenRange.end, false)
    spannedRows = screenRange.end.row - screenRange.start.row + 1

    regions = []

    if spannedRows is 1
      region =
        top: startPixelPosition.top
        height: lineHeightInPixels
        left: startPixelPosition.left

      if screenRange.end.column is Infinity
        region.right = 0
      else
        region.width = endPixelPosition.left - startPixelPosition.left

      regions.push(region)
    else
      # First row, extending from selection start to the right side of screen
      regions.push(
        top: startPixelPosition.top
        left: startPixelPosition.left
        height: lineHeightInPixels
        right: 0
      )

      # Middle rows, extending from left side to right side of screen
      if spannedRows > 2
        regions.push(
          top: startPixelPosition.top + lineHeightInPixels
          height: endPixelPosition.top - startPixelPosition.top - lineHeightInPixels
          left: 0
          right: 0
        )

      # Last row, extending from left side of screen to selection end
      if screenRange.end.column > 0
        region =
          top: endPixelPosition.top
          height: lineHeightInPixels
          left: 0

        if screenRange.end.column is Infinity
          region.right = 0
        else
          region.width = endPixelPosition.left

        regions.push(region)

    regions

  setOverlayDimensions: (decorationId, itemWidth, itemHeight, contentMargin) ->
    @overlayDimensions[decorationId] ?= {}
    overlayState = @overlayDimensions[decorationId]
    dimensionsAreEqual = overlayState.itemWidth is itemWidth and
      overlayState.itemHeight is itemHeight and
      overlayState.contentMargin is contentMargin
    unless dimensionsAreEqual
      overlayState.itemWidth = itemWidth
      overlayState.itemHeight = itemHeight
      overlayState.contentMargin = contentMargin
      @shouldUpdateOverlaysState = true

      @emitDidUpdateState()

  observeCursor: (cursor) ->
    didChangePositionDisposable = cursor.onDidChangePosition =>
      @shouldUpdateHiddenInputState = true if cursor.isLastCursor()
      @shouldUpdateCursorsState = true
      @pauseCursorBlinking()

      @emitDidUpdateState()

    didChangeVisibilityDisposable = cursor.onDidChangeVisibility =>
      @shouldUpdateCursorsState = true

      @emitDidUpdateState()

    didDestroyDisposable = cursor.onDidDestroy =>
      @disposables.remove(didChangePositionDisposable)
      @disposables.remove(didChangeVisibilityDisposable)
      @disposables.remove(didDestroyDisposable)
      @shouldUpdateHiddenInputState = true
      @shouldUpdateCursorsState = true

      @emitDidUpdateState()

    @disposables.add(didChangePositionDisposable)
    @disposables.add(didChangeVisibilityDisposable)
    @disposables.add(didDestroyDisposable)

  didAddCursor: (cursor) ->
    @observeCursor(cursor)
    @shouldUpdateHiddenInputState = true
    @shouldUpdateCursorsState = true
    @pauseCursorBlinking()

    @emitDidUpdateState()

  startBlinkingCursors: ->
    unless @isCursorBlinking()
      @state.content.cursorsVisible = true
      @toggleCursorBlinkHandle = setInterval(@toggleCursorBlink.bind(this), @getCursorBlinkPeriod() / 2)

  isCursorBlinking: ->
    @toggleCursorBlinkHandle?

  stopBlinkingCursors: (visible) ->
    if @isCursorBlinking()
      @state.content.cursorsVisible = visible
      clearInterval(@toggleCursorBlinkHandle)
      @toggleCursorBlinkHandle = null

  toggleCursorBlink: ->
    @state.content.cursorsVisible = not @state.content.cursorsVisible
    @emitDidUpdateState()

  pauseCursorBlinking: ->
    if @isCursorBlinking()
      @stopBlinkingCursors(true)
      @startBlinkingCursorsAfterDelay ?= _.debounce(@startBlinkingCursors, @getCursorBlinkResumeDelay())
      @startBlinkingCursorsAfterDelay()
      @emitDidUpdateState()

  requestAutoscroll: (position) ->
    @pendingScrollLogicalPosition = position
    @pendingScrollTop = null
    @pendingScrollLeft = null

    @shouldUpdateCursorsState = true
    @shouldUpdateCustomGutterDecorationState = true
    @shouldUpdateDecorations = true
    @shouldUpdateHiddenInputState = true
    @shouldUpdateHorizontalScrollState = true
    @shouldUpdateLinesState = true
    @shouldUpdateLineNumbersState = true
    @shouldUpdateOverlaysState = true
    @shouldUpdateScrollPosition = true
    @shouldUpdateVerticalScrollState = true

    @emitDidUpdateState()

  getVerticalScrollMarginInPixels: ->
    @model.getVerticalScrollMargin() * @lineHeight

  getHorizontalScrollMarginInPixels: ->
    @model.getHorizontalScrollMargin() * @baseCharacterWidth

  getVerticalScrollbarWidth: ->
    @verticalScrollbarWidth

  getHorizontalScrollbarHeight: ->
    @horizontalScrollbarHeight

  commitPendingLogicalScrollTopPosition: ->
    return unless @pendingScrollLogicalPosition?

    {screenRange, options} = @pendingScrollLogicalPosition

    verticalScrollMarginInPixels = @getVerticalScrollMarginInPixels()

    top = screenRange.start.row * @lineHeight
    bottom = (screenRange.end.row + 1) * @lineHeight

    if options?.center
      desiredScrollCenter = (top + bottom) / 2
      unless @getScrollTop() < desiredScrollCenter < @getScrollBottom()
        desiredScrollTop = desiredScrollCenter - @getClientHeight() / 2
        desiredScrollBottom = desiredScrollCenter + @getClientHeight() / 2
    else
      desiredScrollTop = top - verticalScrollMarginInPixels
      desiredScrollBottom = bottom + verticalScrollMarginInPixels

    if options?.reversed ? true
      if desiredScrollBottom > @getScrollBottom()
        @setScrollBottom(desiredScrollBottom, false)
      if desiredScrollTop < @getScrollTop()
        @setScrollTop(desiredScrollTop, false)
    else
      if desiredScrollTop < @getScrollTop()
        @setScrollTop(desiredScrollTop, false)
      if desiredScrollBottom > @getScrollBottom()
        @setScrollBottom(desiredScrollBottom, false)

  commitPendingLogicalScrollLeftPosition: ->
    return unless @pendingScrollLogicalPosition?

    {screenRange, options} = @pendingScrollLogicalPosition

    horizontalScrollMarginInPixels = @getHorizontalScrollMarginInPixels()

    {left} = @pixelRectForScreenRange(new Range(screenRange.start, screenRange.start))
    {left: right} = @pixelRectForScreenRange(new Range(screenRange.end, screenRange.end))

    left += @scrollLeft
    right += @scrollLeft

    desiredScrollLeft = left - horizontalScrollMarginInPixels
    desiredScrollRight = right + horizontalScrollMarginInPixels

    if options?.reversed ? true
      if desiredScrollRight > @getScrollRight()
        @setScrollRight(desiredScrollRight, false)
      if desiredScrollLeft < @getScrollLeft()
        @setScrollLeft(desiredScrollLeft, false)
    else
      if desiredScrollLeft < @getScrollLeft()
        @setScrollLeft(desiredScrollLeft, false)
      if desiredScrollRight > @getScrollRight()
        @setScrollRight(desiredScrollRight, false)

  commitPendingScrollLeftPosition: ->
<<<<<<< HEAD
    return unless @pendingScrollLeft?

    scrollLeft = @constrainScrollLeft(@pendingScrollLeft)
    if scrollLeft isnt @scrollLeft and not Number.isNaN(scrollLeft)
      @realScrollLeft = scrollLeft
      @scrollLeft = Math.round(scrollLeft)
      @scrollColumn = Math.round(@scrollLeft / @baseCharacterWidth)
      @model.setScrollColumn(@scrollColumn)

      @emitter.emit 'did-change-scroll-left', @scrollLeft

  commitPendingScrollTopPosition: ->
    return unless @pendingScrollTop?

    scrollTop = @constrainScrollTop(@pendingScrollTop)
    if scrollTop isnt @scrollTop and not Number.isNaN(scrollTop)
      @realScrollTop = scrollTop
      @scrollTop = Math.round(scrollTop)
      @scrollRow = Math.round(@scrollTop / @lineHeight)
      @model.setScrollRow(@scrollRow)

      @didStartScrolling()
      @emitter.emit 'did-change-scroll-top', @scrollTop
=======
    if @pendingScrollLeft?
      @updateScrollLeft(@pendingScrollLeft)
      @pendingScrollLeft = null

  commitPendingScrollTopPosition: ->
    if @pendingScrollTop?
      @updateScrollTop(@pendingScrollTop)
      @pendingScrollTop = null
>>>>>>> 214f42b2

  restoreScrollPosition: ->
    return if @hasRestoredScrollPosition or not @hasPixelPositionRequirements()

    @setScrollTop(@scrollRow * @lineHeight) if @scrollRow?
    @setScrollLeft(@scrollColumn * @baseCharacterWidth) if @scrollColumn?

    @hasRestoredScrollPosition = true

  clearPendingScrollPosition: ->
    @pendingScrollLogicalPosition = null
    @pendingScrollTop = null
    @pendingScrollLeft = null

  canScrollLeftTo: (scrollLeft) ->
    @scrollLeft isnt @constrainScrollLeft(scrollLeft)

  canScrollTopTo: (scrollTop) ->
    @scrollTop isnt @constrainScrollTop(scrollTop)

  onDidChangeScrollTop: (callback) ->
    @emitter.on 'did-change-scroll-top', callback

  onDidChangeScrollLeft: (callback) ->
    @emitter.on 'did-change-scroll-left', callback

  getVisibleRowRange: ->
    [@startRow, @endRow]<|MERGE_RESOLUTION|>--- conflicted
+++ resolved
@@ -78,7 +78,6 @@
 
     @updateStartRow()
     @updateEndRow()
-    @updateRowsPerPage()
     @updateCommonGutterState()
     @updateReflowState()
 
@@ -92,6 +91,7 @@
     @commitPendingLogicalScrollLeftPosition()
     @commitPendingScrollLeftPosition()
     @clearPendingScrollPosition()
+    @updateRowsPerPage()
 
     @updateFocusedState() if @shouldUpdateFocusedState
     @updateHeightState() if @shouldUpdateHeightState
@@ -1564,31 +1564,6 @@
         @setScrollRight(desiredScrollRight, false)
 
   commitPendingScrollLeftPosition: ->
-<<<<<<< HEAD
-    return unless @pendingScrollLeft?
-
-    scrollLeft = @constrainScrollLeft(@pendingScrollLeft)
-    if scrollLeft isnt @scrollLeft and not Number.isNaN(scrollLeft)
-      @realScrollLeft = scrollLeft
-      @scrollLeft = Math.round(scrollLeft)
-      @scrollColumn = Math.round(@scrollLeft / @baseCharacterWidth)
-      @model.setScrollColumn(@scrollColumn)
-
-      @emitter.emit 'did-change-scroll-left', @scrollLeft
-
-  commitPendingScrollTopPosition: ->
-    return unless @pendingScrollTop?
-
-    scrollTop = @constrainScrollTop(@pendingScrollTop)
-    if scrollTop isnt @scrollTop and not Number.isNaN(scrollTop)
-      @realScrollTop = scrollTop
-      @scrollTop = Math.round(scrollTop)
-      @scrollRow = Math.round(@scrollTop / @lineHeight)
-      @model.setScrollRow(@scrollRow)
-
-      @didStartScrolling()
-      @emitter.emit 'did-change-scroll-top', @scrollTop
-=======
     if @pendingScrollLeft?
       @updateScrollLeft(@pendingScrollLeft)
       @pendingScrollLeft = null
@@ -1597,7 +1572,6 @@
     if @pendingScrollTop?
       @updateScrollTop(@pendingScrollTop)
       @pendingScrollTop = null
->>>>>>> 214f42b2
 
   restoreScrollPosition: ->
     return if @hasRestoredScrollPosition or not @hasPixelPositionRequirements()
